/*
 * Copyright (c) 2009-2013, JoshuaTree. All Rights Reserved.
 */

package us.jts.fortress.rbac;


import java.io.Serializable;
import java.util.ArrayList;
import java.util.Enumeration;
import java.util.List;
import java.util.Properties;
import java.util.UUID;

import javax.xml.bind.annotation.XmlAccessType;
import javax.xml.bind.annotation.XmlAccessorType;
import javax.xml.bind.annotation.XmlElement;
import javax.xml.bind.annotation.XmlRootElement;
import javax.xml.bind.annotation.XmlType;

import us.jts.fortress.util.time.Constraint;


/**
 * All entities ({@link User}, {@link us.jts.fortress.rbac.Role}, {@link us.jts.fortress.rbac.Permission},
 * {@link PwPolicy} {@link us.jts.fortress.rbac.SDSet} etc...) are used to carry data between three Fortress
 * layers.starting with the (1) Manager layer down thru middle (2) Process layer and it's processing rules into
 * (3) DAO layer where persistence with the OpenLDAP server occurs.
 * <p/>
 * <h4>Fortress Processing Layers</h4>
 * <ol>
 * <li>Manager layer:  {@link us.jts.fortress.rbac.AdminMgrImpl}, {@link us.jts.fortress.rbac.AccessMgrImpl}, {@link us.jts.fortress.rbac.ReviewMgrImpl},...</li>
 * <li>Process layer:  {@link UserP}, {@link us.jts.fortress.rbac.process.RoleP}, {@link us.jts.fortress.rbac.process.PermP},...</li>
 * <li>DAO layer: {@link ApacheUserDAO}, {@link us.jts.fortress.rbac.dao.unboundid.UnboundIdRoleDAO}, {@link us.jts.fortress.rbac.dao.unboundid.PermDAO},...</li>
 * </ol>
 * Fortress clients must first instantiate the data entity before invoking one of the Manager APIs.  The caller must first
 * provide enough information to uniquely identity target record for the particular ldap operation performed.<br />
 * For example the User entity requires the {@link User#setUserId} attribute to be set before calling a Manager API.
 * The unique key to locate a User entity in the Fortress DIT is simply the userId field.<br />
 * Other ldap operations on User may require additional attributes to be set.
 * <p/>
 * <h4>User entity attribute usages include</h4>
 * <ul>
 * <li>{@link #setPassword(char[])} must be set before calling {@link us.jts.fortress.rbac.AccessMgrImpl#authenticate} and {@link us.jts.fortress.rbac.AccessMgrImpl#createSession(User, boolean)} (unless trusted).
 * <li>{@link #setOu} is required before calling {@link us.jts.fortress.rbac.AdminMgrImpl#addUser(User)} to add a new user to ldap.
 * <li>{@link #setRoles} will be set for {@link us.jts.fortress.rbac.AccessMgrImpl#createSession(User, boolean)} when selective RBAC Role activation is required.
 * <li>{@link #setAdminRoles} will be set for {@link us.jts.fortress.rbac.AccessMgrImpl#createSession(User, boolean)} when selective Administrative Role activation is required.
 * <li>{@link #setPwPolicy} may be set for {@link us.jts.fortress.rbac.AdminMgrImpl#updateUser(User)} to assign User to a policy {@link PwPolicy}.
 * <li>{@link #password} is the only case sensitive attribute on this entity.
 * </ul>
 * <p/>
 * Example to create new Fortress User:
 * <pre>
 * try
 * {
 *  // Instantiate the AdminMgr first
 *  AdminMgr adminMgr = AdminMgrFactory.createInstance();
 *
 *  User myUser = new User("myUserId", "myPassword".toCharArray(), myRoleName", "myOU");
 *  adminMgr.addUser(myUser);
 * }
 * catch (SecurityException ex)
 * {
 *  // log or throw
 * }</pre>
 * The above code will persist to LDAP a User object that has a userId of "myUserId", a password of "myPassword", a role assignment to "myRoleName", and assigned to organzational unit named "myOU".
 * This User can be used as a target for subsequent User-Role assignments, User-Permission grants, authentication, authorization and more.
 *
 * This entity aggregates one standard LDAP structural object class, {@code inetOrgPerson} see <a href="http://www.ietf.org/rfc/rfc2798.txt">RFC 2798</a>,
 * along with three auxiliary object extensions supplied by Fortress:  {@code ftUserAttrs}, {@code ftProperties}, {@code ftMods}.
 * The combination of the standard and custom object classes form a single entry within the directory and is represented in this entity class.
 *
 * <h4>Fortress User Schema</h4>
 *
 * 1. InetOrgPerson Structural Object Class. <br />
 * <code># The inetOrgPerson represents people who are associated with an</code><br />
 * <code># organization in some way.  It is a structural class and is derived</code><br />
 * <code># from the organizationalPerson which is defined in X.521 [X521].</code><br />
 * <ul>
 * <li>  ------------------------------------------
 * <li> <code>objectclass ( 2.16.840.1.113730.3.2.2</code>
 * <li> <code>NAME 'inetOrgPerson'</code>
 * <li> <code>DESC 'RFC2798: Internet Organizational Person'</code>
 * <li> <code>SUP organizationalPerson</code>
 * <li> <code>STRUCTURAL</code>
 * <li> <code>MAY ( audio $ businessCategory $ carLicense $ departmentNumber $</code>
 * <li> <code>displayName $ employeeNumber $ employeeType $ givenName $</code>
 * <li> <code>homePhone $ homePostalAddress $ initials $ jpegPhoto $</code>
 * <li> <code>labeledURI $ mail $ manager $ mobile $ o $ pager $ photo $</code>
 * <li> <code>roomNumber $ secretary $ uid $ userCertificate $</code>
 * <li> <code>x500uniqueIdentifier $ preferredLanguage $</code>
 * <li> <code>userSMIMECertificate $ userPKCS12 ) )</code>
 * <li>  ------------------------------------------
 * </ul>
 *
 * 2. organizationalPerson Structural Object Class.
 * <ul>
 * <li>  ------------------------------------------
 * <li> <code>objectclass ( 2.5.6.7</code>
 * <li> <code>NAME 'organizationalPerson'</code>
 * <li> <code>DESC 'RFC2256: an organizational person'</code>
 * <li> <code>SUP person</code>
 * <li> <code>STRUCTURAL</code>
 * <li> <code>MAY ( title $ x121Address $ registeredAddress $ destinationIndicator $</code>
 * <li> <code>preferredDeliveryMethod $ telexNumber $ teletexTerminalIdentifier $</code>
 * <li> <code>telephoneNumber $ internationaliSDNNumber $</code>
 * <li> <code>facsimileTelephoneNumber $ street $ postOfficeBox $ postalCode $</code>
 * <li> <code>postalAddress $ physicalDeliveryOfficeName $ ou $ st $ l ) )</code>
 * <li>  ------------------------------------------
 * </ul>
 *
 * 3. ftProperties AUXILIARY Object Class is used to store client specific name/value pairs on target entity.<br />
 * <code># This aux object class can be used to store custom attributes.</code><br />
 * <code># The properties collections consist of name/value pairs and are not constrainted by Fortress.</code><br />
 * <ul>
 * <li>  ------------------------------------------
 * <li> <code>objectclass ( 1.3.6.1.4.1.38088.3.2</code>
 * <li> <code>NAME 'ftProperties'</code>
 * <li> <code>DESC 'Fortress Properties AUX Object Class'</code>
 * <li> <code>AUXILIARY</code>
 * <li> <code>MAY ( ftProps ) ) </code>
 * <li>  ------------------------------------------
 * </ul>
 *
 * 4. ftUserAttrs is used to store user RBAC and Admin role assignment and other security attributes on User entity.
 * <ul>
 * <li>  ------------------------------------------
 * <li> <code>objectclass ( 1.3.6.1.4.1.38088.3.1</code>
 * <li> <code>NAME 'ftUserAttrs'</code>
 * <li> <code>DESC 'Fortress User Attribute AUX Object Class'</code>
 * <li> <code>AUXILIARY</code>
 * <li> <code>MUST ( ftId )</code>
 * <li> <code>MAY ( ftRC $ ftRA $ ftARC $ ftARA $ ftCstr</code>
 * <li>  ------------------------------------------
 * </ul>
 *
 * 5. ftMods AUXILIARY Object Class is used to store Fortress audit variables on target entity.
 * <ul>
 * <li>  ------------------------------------------
 * <li> <code>objectclass ( 1.3.6.1.4.1.38088.3.4</code>
 * <li> <code>NAME 'ftMods'</code>
 * <li> <code>DESC 'Fortress Modifiers AUX Object Class'</code>
 * <li> <code>AUXILIARY</code>
 * <li> <code>MAY (</code>
 * <li> <code>ftModifier $</code>
 * <li> <code>ftModCode $</code>
 * <li> <code>ftModId ) )</code>
 * <li>  ------------------------------------------
 * </ul>
 *
 * @author Shawn McKinney
 */

@XmlRootElement(name = "fortUser")
@XmlAccessorType(XmlAccessType.FIELD)
@XmlType(name = "user", propOrder =
    {
        "userId",
        "description",
        "name",
        "internalId",
        "ou",
        "pwPolicy",
        "sn",
        "cn",
        "dn",
        "employeeType",
        "title",
        "address",
        "phones",
        "mobiles",
        "emails",
        "props",
        "locked",
        "reset",
        "system",
        "beginTime",
        "endTime",
        "beginDate",
        "endDate",
        "beginLockDate",
        "endLockDate",
        "dayMask",
        "timeout",
        "roles",
        "adminRoles",
        "password",
        "newPassword",
        "jpegPhoto"
})
public class User extends FortEntity implements Constraint, Serializable
{
    /**
     * The serialVersionUID needed for Serializable classes
     */
    private static final long serialVersionUID = 1L;

    private String userId;
    @XmlElement(nillable = true)
    private char[] password;
    @XmlElement(nillable = true)
    private char[] newPassword;
    private String internalId;
    @XmlElement(nillable = true)
    private List<UserRole> roles;
    @XmlElement(nillable = true)
    private List<UserAdminRole> adminRoles;
    private String pwPolicy;
    private String cn;
    private String sn;
    private String dn;
    private String ou;
    private String description;
    private String beginTime;
    private String endTime;
    private String beginDate;
    private String endDate;
    private String beginLockDate;
    private String endLockDate;
    private String dayMask;
    private String name;
    private String employeeType;
    private String title;
    private int timeout;
    private boolean reset;
    private boolean locked;
    private Boolean system;
    @XmlElement(nillable = true)
    private Props props = new Props();
    @XmlElement(nillable = true)
    private Address address;
    @XmlElement(nillable = true)
    private List<String> phones;
    @XmlElement(nillable = true)
    private List<String> mobiles;
    @XmlElement(nillable = true)
    private List<String> emails;
    @XmlElement(nillable = true)
    private byte[] jpegPhoto;


    /**
     * Default constructor not intended for external use and is typically used by internal Fortress classes.
     * User entity constructed in this manner cannot be used by other until additional attributes (i.e. userId) are set.
     */
    public User()
    {
    }


    /**
     * Construct User given userId.   Once loaded this entity can be passed to AccessMgr.createSession iff trusted == 'true'..
     *
     * @param userId String validated using simple length test and optional regular expression, i.e. safe text.
     */
    public User( String userId )
    {
        this.userId = userId;
    }


    /**
     * Construct User given userId and password.  Once loaded this entity can be passed to AccessMgr.createSession.
     *
     * @param userId   String validated using simple length test and optional regular expression, i.e. safe text.
     * @param password validated using simple length test and OpenLDAP password policies.
     */
    public User( String userId, char[] password )
    {
        this.userId = userId;
        this.password = password;
    }


    /**
     * Construct User given userId and password.  Once loaded this entity can be passed to AccessMgr.createSession.
     *
     * @param userId   String validated using simple length test and optional regular expression, i.e. safe text.
     * @param password validated using simple length test and OpenLDAP password policies.
     * @param roleName contains role that caller is requesting activation.
     */
    public User( String userId, char[] password, String roleName )
    {
        this.userId = userId;
        this.password = password;
        setRole( new UserRole( roleName ) );
    }


    /**
     * Construct User given userId and password.  Once loaded this entity can be passed to AccessMgr.createSession.
     *
     * @param userId   String validated using simple length test and optional regular expression, i.e. safe text.
     * @param password validated using simple length test and OpenLDAP password policies.
     * @param roleNames contains array of roleNames that caller is requesting activation.
     */
    public User( String userId, char[] password, String[] roleNames )
    {
        this.userId = userId;
        this.password = password;

        if ( roleNames != null )
        {
            for ( String name : roleNames )
            {
                setRole( new UserRole( name ) );
            }
        }
    }


    /**
     * Construct User given userId and password.  Once loaded this entity can be passed to AccessMgr.createSession.
     *
     * @param userId   String validated using simple length test and optional regular expression, i.e. safe text.
     * @param password validated using simple length test and OpenLDAP password policies.
     * @param roleName contains role that caller is requesting activation (see {@link us.jts.fortress.AccessMgr#createSession(User, boolean)}) or assignment (see {@link us.jts.fortress.AdminMgr#addUser(User)}).
     * @param ou org unit name that caller is requesting assigned to newly created User (see {@link us.jts.fortress.AdminMgr#addUser(User)}).
     */
    public User( String userId, char[] password, String roleName, String ou )
    {
        this.userId = userId;
        this.password = password;
        setRole( new UserRole( roleName ) );
        this.ou = ou;
    }

<<<<<<< HEAD
=======
    /**
     * Used to retrieve User's valid userId attribute.  The Fortress userId maps to 'uid' for InetOrgPerson object class.
     *
     * @return String containing the userId.
     */
/*
    public String toString()
    {
        return userId;
    }
*/

    @Override
    public String toString()
    {
        return "User{" +
            "userId='" + userId + '\'' +
            ", internalId='" + internalId + '\'' +
            ", roles=" + roles +
            ", adminRoles=" + adminRoles +
            ", pwPolicy='" + pwPolicy + '\'' +
            ", cn='" + cn + '\'' +
            ", sn='" + sn + '\'' +
            ", dn='" + dn + '\'' +
            ", ou='" + ou + '\'' +
            ", description='" + description + '\'' +
            ", beginTime='" + beginTime + '\'' +
            ", endTime='" + endTime + '\'' +
            ", beginDate='" + beginDate + '\'' +
            ", endDate='" + endDate + '\'' +
            ", beginLockDate='" + beginLockDate + '\'' +
            ", endLockDate='" + endLockDate + '\'' +
            ", dayMask='" + dayMask + '\'' +
            ", name='" + name + '\'' +
            ", employeeType='" + employeeType + '\'' +
            ", title='" + title + '\'' +
            ", timeout=" + timeout +
            ", reset=" + reset +
            ", locked=" + locked +
            ", system=" + system +
            ", props=" + props +
            ", address=" + address +
            ", phones=" + phones +
            ", mobiles=" + mobiles +
            ", emails=" + emails +
            '}';
    }
>>>>>>> 5aa0d9c9

    /**
     * Required by Constraint Interface but not needed for user entity. Not intended for external use.
     *
     * @return String containing constraint data ready for ldap.
     * @throws UnsupportedOperationException
     */
    public String getRawData()
    {
        throw new UnsupportedOperationException( "not allowed for user" );
    }


    /**
     * This is used internally by Fortress for Constraint operations.
     *
     * @return String contains name attribute used internally for constraint checking.
     */
    public String getName()
    {
        return name;
    }


    /**
     * This is used internally by Fortress for Constraint operations.  Values set here by external caller will be ignored.
     *
     * @param name contains attribute used internally for constraint checking.
     */
    public void setName( String name )
    {
        this.name = name;
    }


    /**
     * Used to identify the employer to employee relationship.  Typical values used will be "Contractor", "Employee", "Intern", "Temp",
     * "External", and "Unknown" but any value may be used.
     *
     * @return  attribute maps to 'employeeType' attribute in 'inetOrgPerson' object class.
     */
    public String getEmployeeType()
    {
        return employeeType;
    }


    /**
     * Used to identify the employer to employee relationship.  Typical values used will be "Contractor", "Employee", "Intern", "Temp",
     * "External", and "Unknown" but any value may be used.
     *
     * @param employeeType maps to 'employeeType' attribute in 'inetOrgPerson' object class.
     */
    public void setEmployeeType( String employeeType )
    {
        this.employeeType = employeeType;
    }


    /**
     * The honorific prefix(es) of the User, or "Title" in most Western languages (e.g.  Ms. given the full name Ms.
     * Barbara Jane Jensen, III.).
     *
     * @return maps to 'title' attribute in 'inetOrgPerson' objectclass.
     */
    public String getTitle()
    {
        return title;
    }


    /**
     * The honorific prefix(es) of the User, or "Title" in most Western languages (e.g.  Ms. given the full name Ms.
     * Barbara Jane Jensen, III.).
     *
     * @param title maps to 'title' attribute in 'inetOrgPerson' objectclass.
     */
    public void setTitle( String title )
    {
        this.title = title;
    }


    /**
     * Return the name of the OpenLDAP password policy that is set for this user.  This attribute may be null.
     * The attribute maps to 'pwdPolicySubentry' attribute from pwpolicy ldap object class.
     *
     * @return name maps to name of OpenLDAP policy in effect for User.
     */
    public String getPwPolicy()
    {
        return pwPolicy;
    }


    /**
     * Sets the OpenLDAP password policy name to enable for User.  This attribute is optional but if set, will be validated to ensure
     * contains actual OpenLDAP password policy name.
     *
     * @param pwPolicy parameter must contain valid OpenLDAP policy name.
     */
    public void setPwPolicy( String pwPolicy )
    {
        this.pwPolicy = pwPolicy;
    }


    /**
     * Return a list of User's RBAC Roles.
     *
     * @return List containing User's RBAC roles.  This list may be empty if User not assigned RBAC.
     */
    public List<UserRole> getRoles()
    {
        // do not return a null List to caller:
        if ( roles == null )
        {
            roles = new ArrayList<>();
        }

        return roles;
    }


    /**
     * Add a list of RBAC Roles to this entity be considered for later processing:
     * AccessMgr (user-role activation) or AdminMgr (user-role assignment).
     *
     * @param roles List of type UserRole that contains at minimum UserId and Role name.
     */
    public void setRoles( List<UserRole> roles )
    {
        this.roles = roles;
    }


    /**
     * Add a single user-role object to the list of UserRoles for User.
     *
     * @param role UserRole contains {@link UserRole#name} to target for activation into {@link us.jts.fortress.rbac.Session}.
     */
    public void setRole( UserRole role )
    {
        if ( roles == null )
        {
            roles = new ArrayList<>();
        }

        roles.add( role );
    }


    /**
     * Add a single user-role object to the list of UserRoles for User.
     *
     * @param roleName contains role name to target for activation into {@link us.jts.fortress.rbac.Session}.
     */
    public void setRole( String roleName )
    {
        if ( roles == null )
        {
            roles = new ArrayList<>();
        }

        roles.add( new UserRole( roleName ) );
    }


    /**
     * Removes a user-role object from the list of UserRoles.
     *
     * @param role UserRole must contain userId and role name.
     */
    public void delRole( UserRole role )
    {
        if ( roles != null )
        {
            roles.remove( role );
        }
    }


    /**
     * Return a list of User's Admin Roles.
     *
     * @return List containing User's Admin roles.  This list may be empty if User not assigned Administrative role.
     */
    public List<UserAdminRole> getAdminRoles()
    {
        // do not return a null List to caller:
        if ( adminRoles == null )
        {
            adminRoles = new ArrayList<>();
        }

        return adminRoles;
    }


    /**
     * Add a single user-adminRole object to the list of UserAdminRoles for User.
     *
     * @param roles UserAdminRole contains at least userId and admin role name (activation) and additional constraints (assignment)
     */
    public void setAdminRoles( List<UserAdminRole> roles )
    {
        this.adminRoles = roles;
    }


    /**
     * Add a single user-adminRole object to the list of UserAdminRoles for User.
     *
     * @param role UserAdminRole contains at least userId and adminRole name (activation) and additional constraints (assignment)
     */
    public void setAdminRole( UserAdminRole role )
    {
        if ( adminRoles == null )
        {
            adminRoles = new ArrayList<>();
        }

        adminRoles.add( role );
    }


    /**
     * Add a single user-adminRole object to the list of UserAdminRoles for User.
     *
     * @param roleName contrains adminRole name.
     */
    public void setAdminRole( String roleName )
    {
        if ( adminRoles == null )
        {
            adminRoles = new ArrayList<>();
        }

        adminRoles.add( new UserAdminRole( userId, roleName ) );
    }


    /**
     * Removes a user-adminRole object from the list of UserAdminRoles.
     *
     * @param adminRole UserAdminRole must contain userId and adminRole name.
     */
    public void delAdminRole( UserAdminRole adminRole )
    {
        if ( adminRoles != null )
        {
            adminRoles.remove( adminRole );
        }
    }


    /**
     * Return the userId that is associated with User.  UserId is required attribute and must be set on add, update, delete, createSession, authenticate, etc..
     *
     * @return attribute maps to 'uid' in 'inetOrgPerson' object class.
     */
    public String getUserId()
    {
        return userId;
    }


    /**
     * Set the userId that is associated with User.  UserId is required attribute and must be set on add, update, delete, createSession, authenticate, etc..
     *
     * @param userId maps to 'uid' attribute in 'inNetOrgPerson' object class.
     */
    public void setUserId( String userId )
    {
        this.userId = userId;
    }


    /**
     * Return the internal userId that is associated with User.  This attribute is generated automatically
     * by Fortress when new User is added to directory and is not known or changeable by external client.
     *
     * @return attribute maps to 'ftId' in 'ftUserAttrs' object class.
     */
    public String getInternalId()
    {
        return internalId;
    }


    /**
     * Set the internal userId that is associated with User.  This method is used by DAO class and
     * is generated automatically by Fortress.  Attribute stored in LDAP cannot be changed by external caller.
     * This method can be used by client for search purposes only.
     *
     * @param internalId maps to 'ftId' in 'ftUserAttrs' object class.
     */
    public void setInternalId( String internalId )
    {
        this.internalId = internalId;
    }


    /**
     * Generate an internal userId that is associated with User.  This method is used by DAO class and
     * is not available to outside classes.   The generated attribute maps to 'ftId' in 'ftUserAttrs' object class.
     */
    public void setInternalId()
    {
        UUID uuid = UUID.randomUUID();
        internalId = uuid.toString();
    }


    /**
     * Returns optional description that is associated with User.  This attribute is validated but not constrained by Fortress.
     *
     * @return value that is mapped to 'description' in 'inetOrgPerson' object class.
     */
    public String getDescription()
    {
        return description;
    }


    /**
     * Sets the optional description that is associated with User.  This attribute is validated but not constrained by Fortress.
     *
     * @param description that is mapped to same name in 'inetOrgPerson' object class.
     */
    public void setDescription( String description )
    {
        this.description = description;
    }


    /**
     * Return the optional password attribute for User.  Note this will only return values that were set by client
     * as the Fortress User DAO class does not return the value of stored password to caller.
     *
     * @return attribute containing User password.
     */
    public char[] getPassword()
    {
        return password;
    }


    /**
     * Set the optional password attribute associated for a User.  Note, this value is required before User will pass Fortress
     * authentication in {@link AccessMgrImpl#createSession(User, boolean)}.
     * Even though password is char[] format here it will be stored on the ldap server (using server-side controls) in configurable and standard hashed formats.
     *
     * @param password maps to 'userPassword' attribute in 'inetOrgPerson' object class.
     */
    public void setPassword( char[] password )
    {
        this.password = password;
    }


    public char[] getNewPassword()
    {
        return newPassword;
    }


    public void setNewPassword( char[] newPassword )
    {
        this.newPassword = newPassword;
    }


    /**
     * Returns common name associated with User.  This attribute is validated but not constrained by Fortress.
     * cn is not required but if not supplied by caller on create, will default to same value as {@link #userId} attribute.
     *
     * @return value that is mapped to 'cn' in 'inetOrgPerson' object class.
     */
    public String getCn()
    {
        return cn;
    }


    /**
     * Set the common name associated with User.  This attribute is validated but not constrained by Fortress.
     * cn is not required but if not supplied by caller on create, will default to same value as {@link #userId} attribute.
     *
     * @param cn mapped to same name in 'inetOrgPerson' object class.
     */
    public void setCn( String cn )
    {
        this.cn = cn;
    }


    /**
     * Returns surname associated with User.  This attribute is validated but not constrained by Fortress.
     * sn is not required but if not supplied by caller on create, will default to same value as {@link #userId} attribute.
     *
     * @return value that is mapped to 'sn' in 'inetOrgPerson' object class.
     */
    public String getSn()
    {
        return sn;
    }


    /**
     * Set the surname associated with User.  This attribute is validated but not constrained by Fortress.
     * sn is not required but if not supplied by caller on create, will default to same value as {@link #userId} attribute.
     *
     * @param sn mapped to same name in 'inetOrgPerson' object class.
     */
    public void setSn( String sn )
    {
        this.sn = sn;
    }


    /**
     * Returns distinguished name associated with User.  This attribute is generated by DAO and is not allowed for outside classes to modify.
     * This attribute is for internal user only and need not be processed by external clients.
     *
     * @return value that is mapped to 'dn' in 'inetOrgPerson' object class.
     */
    public String getDn()
    {
        return dn;
    }


    /**
     * Set distinguished name associated with User.  This attribute is used by DAO and is not allowed for outside classes.
     * This attribute cannot be set by external callers.
     *
     * @param dn that is mapped to same name in 'inetOrgPerson' object class.
     */
    public void setDn( String dn )
    {
        this.dn = dn;
    }


    /**
     * Returns orgUnit name for User.  This attribute is validated and constrained by Fortress and must contain name of existing User OU.
     * This attribute is required on {@link AdminMgrImpl#addUser(User)} but not on {@link ReviewMgrImpl#readUser(User)}.
     *
     * @return value that is mapped to 'ou' in 'inetOrgPerson' object class.
     */
    public String getOu()
    {
        return ou;
    }


    /**
     * Set the orgUnit name associated with User.  This attribute is validated and constrained by Fortress and must contain name of existing User OU.
     * This attribute is required on {@link AdminMgrImpl#addUser(User)} but not on {@link ReviewMgrImpl#readUser(User)}.
     *
     * @param ou mapped to same name in 'inetOrgPerson' object class.
     */
    public void setOu( String ou )
    {
        this.ou = ou;
    }


    /**
     * temporal boolean flag is used by internal Fortress components.
     *
     * @return boolean indicating if temporal constraints are placed on user.
     */
    @Override
    public boolean isTemporalSet()
    {
        //return (beginTime != null && endTime != null && beginDate != null && endDate != null && beginLockDate != null && endLockDate != null && dayMask != null);
        return ( beginTime != null || endTime != null || beginDate != null || endDate != null || beginLockDate != null
            || endLockDate != null || dayMask != null );
    }


    /**
     * Contains the begin time of day user is allowed to signon to system.  The format is military time - HHMM, i.e. 0800 (8:00 am) or 1700 (5:00 p.m.).
     * This attribute is optional but if set will be validated for reasonableness.
     *
     * @return attribute maps to 'ftCstr' attribute in 'ftUserAttrs' object class.
     */
    @Override
    public String getBeginTime()
    {
        return beginTime;
    }


    /**
     * Set the begin time of day user is allowed to signon to system.  The format is military time - HHMM, i.e. 0800 (8:00 am) or 1700 (5:00 p.m.).
     * This attribute is optional but if set will be validated for reasonableness.
     *
     * @param beginTime maps to 'ftCstr' attribute in 'ftUserAttrs' object class.
     */
    @Override
    public void setBeginTime( String beginTime )
    {
        this.beginTime = beginTime;
    }


    /**
     * Contains the end time of day user is allowed to occupy system.  The format is military time - HHMM, i.e. 0000 (12:00 am) or 2359 (11:59 p.m.).
     * This attribute is optional but if set will be validated for reasonableness.
     *
     * @return attribute maps to 'ftCstr' attribute in 'ftUserAttrs' object class.
     */
    @Override
    public String getEndTime()
    {
        return endTime;
    }


    /**
     * Set the end time of day user is allowed to signon to system.  The format is military time - HHMM, i.e. 0000 (12:00 am) or 2359 (11:59 p.m.).
     * This attribute is optional but if set will be validated for reasonableness.
     *
     * @param endTime maps to 'ftCstr' attribute in 'ftUserAttrs' object class.
     */
    @Override
    public void setEndTime( String endTime )
    {
        this.endTime = endTime;
    }


    /**
     * Contains the begin date when user is allowed to signon to system.  The format is - YYYYMMDD, i.e. 20100101 (January 1. 2010).
     * This attribute is optional but if set will be validated for reasonableness.
     *
     * @return attribute maps to 'ftCstr' attribute in 'ftUserAttrs' object class.
     */
    @Override
    public String getBeginDate()
    {
        return beginDate;
    }


    /**
     * Set the beginDate when user is allowed to signon to system.  The format is - YYYYMMDD, i.e. 20100101 (January 1. 2010).
     * This attribute is optional but if set will be validated for reasonableness.
     *
     * @param beginDate maps to 'ftCstr' attribute in 'ftUserAttrs' object class.
     */
    @Override
    public void setBeginDate( String beginDate )
    {
        this.beginDate = beginDate;
    }


    /**
     * Contains the end date when user is allowed to signon to system.  The format is - YYYYMMDD, i.e. 20101231 (December 31, 2010).
     * This attribute is optional but if set will be validated for reasonableness.
     *
     * @return attribute maps to 'ftCstr' attribute in 'ftUserAttrs' object class.
     */
    @Override
    public String getEndDate()
    {
        return endDate;
    }


    /**
     * Set the end date when user is not allowed to signon to system.  The format is - YYYYMMDD, i.e. 20100101 (January 1. 2010).
     * This attribute is optional but if set will be validated for reasonableness.
     *
     * @param endDate maps to 'ftCstr' attribute in 'ftUserAttrs' object class.
     */
    @Override
    public void setEndDate( String endDate )
    {
        this.endDate = endDate;
    }


    /**
     * Contains the begin lock date when user is temporarily not allowed to signon to system.  The format is - YYYYMMDD, i.e. 20100101 (January 1. 2010).
     * This attribute is optional but if set will be validated for reasonableness.
     *
     * @return attribute maps to 'ftCstr' attribute in 'ftUserAttrs' object class.
     */
    @Override
    public String getBeginLockDate()
    {
        return beginLockDate;
    }


    /**
     * Set the begin lock date when user is temporarily not allowed to signon to system.  The format is - YYYYMMDD, i.e. 20100101 (January 1. 2010).
     * This attribute is optional but if set will be validated for reasonableness.
     *
     * @param beginLockDate maps to 'ftCstr' attribute in 'ftUserAttrs' object class.
     */
    @Override
    public void setBeginLockDate( String beginLockDate )
    {
        this.beginLockDate = beginLockDate;
    }


    /**
     * Contains the end lock date when user is allowed to signon to system once again.  The format is - YYYYMMDD, i.e. 20100101 (January 1. 2010).
     * This attribute is optional but if set will be validated for reasonableness.
     *
     * @return attribute maps to 'ftCstr' attribute in 'ftUserAttrs' object class.
     */
    @Override
    public String getEndLockDate()
    {
        return endLockDate;
    }


    /**
     * Set the end lock date when user is allowed to signon to system once again.  The format is - YYYYMMDD, i.e. 20100101 (January 1. 2010).
     * This attribute is optional but if set will be validated for reasonableness.
     *
     * @param endLockDate maps to 'ftCstr' attribute in 'ftUserAttrs' object class.
     */
    @Override
    public void setEndLockDate( String endLockDate )
    {
        this.endLockDate = endLockDate;
    }


    /**
     * Get the daymask that indicates what days of week user is allowed to signon to system.  The format is 1234567, i.e. 23456 (Monday, Tuesday, Wednesday, Thursday, Friday).
     * This attribute is optional but if set will be validated for reasonableness.
     *
     * @return attribute maps to 'ftCstr' attribute in 'ftUserAttrs' object class.
     */
    @Override
    public String getDayMask()
    {
        return dayMask;
    }


    /**
     * Set the daymask that specifies what days of week user is allowed to signon to system.  The format is 1234567, i.e. 23456 (Monday, Tuesday, Wednesday, Thursday, Friday).
     * This attribute is optional but if set will be validated for reasonableness.
     *
     * @param dayMask maps to 'ftCstr' attribute in 'ftUserAttrs' object class.
     */
    @Override
    public void setDayMask( String dayMask )
    {
        this.dayMask = dayMask;
    }


    /**
     * Return the integer timeout that contains total time (in seconds) that User's session may remain inactive.
     * This attribute is optional but if set will be validated for reasonableness.
     *
     * @return attribute maps to 'ftCstr' attribute in 'ftUserAttrs' object class.
     */
    @Override
    public Integer getTimeout()
    {
        return timeout;
    }


    /**
     * Set the integer timeout that contains max time (in seconds) that User's session may remain inactive.
     * This attribute is optional but if set will be validated for reasonableness.
     *
     * @param timeout maps to 'ftCstr' attribute in 'ftUserAttrs' object class.
     */
    @Override
    public void setTimeout( Integer timeout )
    {
        this.timeout = timeout;
    }


    /**
     * If set to true User's password has been reset by administrator.
     * This attribute will be ignored if set by external callers.
     *
     * @return boolean value maps to 'pwdResetTime' in OpenLDAP's pwpolicy object class.
     */
    public boolean isReset()
    {
        return reset;
    }


    /**
     * If set to true User's password has been reset by administrator.
     * This attribute will be ignored if set by external callers.
     *
     * @param reset contains boolean value which maps to 'pwdResetTime' in OpenLDAP's pwpolicy object class.
     */
    public void setReset( boolean reset )
    {
        this.reset = reset;
    }


    /**
     * If set to true User's password has been locked by administrator or directory itself due to password policy violations.
     * This attribute will be ignored if set by external callers.
     *
     * @return boolean value maps to 'pwdLockedTime' in OpenLDAP's pwpolicy object class.
     */
    public boolean isLocked()
    {
        return locked;
    }


    /**
     * If set to true User's password has been locked by administrator or directory itself due to password policy violations.
     * This attribute will be ignored if set by external callers.
     *
     * @param locked contains boolean value which maps to 'pwdResetTime' in OpenLDAP's pwpolicy object class.
     */
    public void setLocked( boolean locked )
    {
        this.locked = locked;
    }


    /**
     * Gets the value of the Props property.  This method is used by Fortress and En Masse and should not be called by external programs.
     *
     * @return
     *     possible object is
     *     {@link Props }
     *
     */
    public Props getProps()
    {
        return props;
    }


    /**
     * Sets the value of the Props property.  This method is used by Fortress and En Masse and should not be called by external programs.
     *
     * @param value
     *     allowed object is
     *     {@link Props }
     *
     */
    public void setProps( Props value )
    {
        this.props = value;
    }


    /**
     * Add name/value pair to list of properties associated with User.  These values are not constrained by Fortress.
     * Properties are optional.
     *
     * @param key   contains property name and maps to 'ftProps' attribute in 'ftProperties' aux object class.
     * @param value
     */
    public void addProperty( String key, String value )
    {
        Props.Entry entry = new Props.Entry();
        entry.setKey( key );
        entry.setValue( value );
        props.getEntry().add( entry );
    }


    /**
     * Get a name/value pair attribute from list of properties associated with User.  These values are not constrained by Fortress.
     * Properties are optional.
     *
     * @param key contains property name and maps to 'ftProps' attribute in 'ftProperties' aux object class.
     * @return value containing name/value pair that maps to 'ftProps' attribute in 'ftProperties' aux object class.
     */
    public String getProperty( String key )
    {
        List<Props.Entry> props = this.props.getEntry();
        Props.Entry keyObj = new Props.Entry();
        keyObj.setKey( key );

        String value = null;
        int indx = props.indexOf( keyObj );

        if ( indx != -1 )
        {
            Props.Entry entry = props.get( props.indexOf( keyObj ) );
            value = entry.getValue();
        }

        return value;
    }


    /**
     * Add new collection of name/value pairs to attributes associated with User.  These values are not constrained by Fortress.
     * Properties are optional.
     *
     * @param props contains collection of name/value pairs and maps to 'ftProps' attribute in 'ftProperties' aux object class.
     */
    public void addProperties( Properties props )
    {
        if ( props != null )
        {
            for ( Enumeration<?> e = props.propertyNames(); e.hasMoreElements(); )
            {
                // This LDAP attr is stored as a name-value pair separated by a ':'.
                String key = ( String ) e.nextElement();
                String val = props.getProperty( key );
                addProperty( key, val );
            }
        }
    }


    /**
     * Return the collection of name/value pairs to attributes associated with User.  These values are not constrained by Fortress.
     * Properties are optional.
     *
     * @return Properties contains collection of name/value pairs and maps to 'ftProps' attribute in 'ftProperties' aux object class.
     */
    public Properties getProperties()
    {
        Properties properties = null;
        List<Props.Entry> props = this.props.getEntry();

        if ( props.size() > 0 )
        {
            properties = new Properties();

            for ( Props.Entry entry : props )
            {
                String key = entry.getKey();
                String val = entry.getValue();
                properties.setProperty( key, val );
            }
        }

        return properties;
    }


    /**
     * Get address data from entity that was persisted in directory as attributes defined by RFC 2798's LDAP inetOrgPerson Object Class:
     *
     * <ul>
     * <li>  ------------------------------------------
     * <li> <code>postalAddress</code>
     * <li> <code>st</code>
     * <li> <code>postalCode</code>
     * <li> <code>postOfficeBox</code>
     * <li>  ------------------------------------------
     * </ul>
     *
     * @return {@link Address}
     */
    public Address getAddress()
    {
        if ( address == null )
        {
            address = new Address();
        }

        return address;
    }


    /**
     * Set address data onto entity that stored in directory as attributes defined by RFC 2798's LDAP inetOrgPerson Object Class:
     *
     * <ul>
     * <li>  ------------------------------------------
     * <li> <code>postalAddress</code>
     * <li> <code>st</code>
     * <li> <code>postalCode</code>
     * <li> <code>postOfficeBox</code>
     * <li>  ------------------------------------------
     * </ul>
     *
     * @param address
     */
    public void setAddress( Address address )
    {
        this.address = address;
    }


    /**
     * Retrieve multi-occurring {@code telephoneNumber} associated with {@code organizationalPerson} object class.
     *
     * @return List of type String that contains zero or more phone numbers associated with the user.
     */
    public List<String> getPhones()
    {
        if ( phones == null )
        {
            phones = new ArrayList<>();
        }

        return phones;
    }


    /**
     * Set multi-occurring {@code telephoneNumber} number to associated with {@code organizationalPerson} object class.
     *
     * @param phones contains an ArrayList of type String with zero or more phone numbers associated with the user.
     */
    public void setPhones( List<String> phones )
    {
        this.phones = phones;
    }


    /**
     * Set phone number to stored in rfc822Mailbox format and associated with {@code inetOrgPerson} object class.
     *
     * @param phone contains String bound to {@code telephoneNumber} attribute on {@code organizationalPerson} object class.
     */
    public void setPhone( String phone )
    {
        if ( phones == null )
        {
            phones = new ArrayList<>();
        }

        phones.add( phone );
    }


    /**
     * Retrieve multi-occurring {@code mobile} associated with {@code inetOrgPerson} object class.
     *
     * @return List of type String that contains zero or more mobile phone numbers associated with the user.
     */
    public List<String> getMobiles()
    {
        if ( mobiles == null )
        {
            mobiles = new ArrayList<>();
        }

        return mobiles;
    }


    /**
     * Set multi-occurring {@code mobile} associated with {@code inetOrgPerson} object class.
     *
     * @param mobiles contains an ArrayList of type String with zero or more mobile phone numbers associated with the user.
     */
    public void setMobiles( List<String> mobiles )
    {
        this.mobiles = mobiles;
    }


    /**
     * Set a single {@code mobile} associated with {@code inetOrgPerson} object class.
     *
     * @param mobile contains a String containing mobile phone numbers associated with the user.
     */
    public void setMobile( String mobile )
    {
        if ( mobiles == null )
        {
            mobiles = new ArrayList<>();
        }

        mobiles.add( mobile );
    }


    /**
     * Retrieve multi-occurring email address stored in rfc822Mailbox format associated with {@code inetOrgPerson} object class.
     *
     * @return List of type String that contains zero or more email addresses associated with the user.
     */
    public List<String> getEmails()
    {
        if ( emails == null )
        {
            emails = new ArrayList<>();
        }

        return emails;
    }


    /**
     * Set multi-occurring email address to stored in rfc822Mailbox format and associated with {@code inetOrgPerson} object class.
     *
     * @param emails contains an ArrayList of type String with zero or more email addresses associated with the user.
     */
    public void setEmails( List<String> emails )
    {
        this.emails = emails;
    }


    /**
     * Set a single email address in rfc822Mailbox format to be assoicated with {@code inetOrgPerson} object class.
     *
     * @param email contains a String to be stored as email address on user.
     */
    public void setEmail( String email )
    {
        if ( emails == null )
        {
            emails = new ArrayList<>();
        }

        emails.add( email );
    }


    public Boolean isSystem()
    {
        return system;
    }


    public void setSystem( Boolean system )
    {
        this.system = system;
    }


    /**
     * Get one image of a person using the JPEG File Interchange Format [JFIF].
     * ( 0.9.2342.19200300.100.1.60
     * NAME 'jpegPhoto'
     * DESC 'a JPEG image'
     * SYNTAX 1.3.6.1.4.1.1466.115.121.1.28 )
     *
     * return byte array containing the jpeg image.
     */
    public byte[] getJpegPhoto()
    {
        return jpegPhoto;
    }


    /**
     * Set one image of a person using the JPEG File Interchange Format [JFIF].
     * ( 0.9.2342.19200300.100.1.60
     * NAME 'jpegPhoto'
     * DESC 'a JPEG image'
     * SYNTAX 1.3.6.1.4.1.1466.115.121.1.28 )
     *
     * @param jpegPhoto contains the jpeg image stored as byte array.
     */
    public void setJpegPhoto( byte[] jpegPhoto )
    {
        this.jpegPhoto = jpegPhoto;
    }


    /**
     * Override hashcode so User compare operations work in case insensitive manner in collection classes.
     *
     * @return int
     */
    public int hashCode()
    {
        return userId.toUpperCase().hashCode();
    }


    /**
     * Matches the userId from two User entities.
     *
     * @param thatObj contains a User entity.
     * @return boolean indicating both objects contain matching userIds.
     */
    public boolean equals( Object thatObj )
    {
        if ( this == thatObj )
        {
            return true;
        }

        if ( userId == null )
        {
            return false;
        }

        if ( !( thatObj instanceof User ) )
        {
            return false;
        }

        User thatUser = ( User ) thatObj;

        if ( thatUser.getUserId() == null )
        {
            return false;
        }

        return thatUser.getUserId().equalsIgnoreCase( userId );
    }


    /**
     * Used to retrieve User's valid userId attribute.  The Fortress userId maps to 'uid' for InetOrgPerson object class.
     *
     * @return String containing the userId.
     */
    public String toString()
    {
        return userId;
    }
}<|MERGE_RESOLUTION|>--- conflicted
+++ resolved
@@ -18,6 +18,8 @@
 import javax.xml.bind.annotation.XmlRootElement;
 import javax.xml.bind.annotation.XmlType;
 
+import us.jts.fortress.rbac.dao.apache.ApacheUserDAO;
+import us.jts.fortress.rbac.process.UserP;
 import us.jts.fortress.util.time.Constraint;
 
 
@@ -325,20 +327,12 @@
         this.ou = ou;
     }
 
-<<<<<<< HEAD
-=======
+
     /**
      * Used to retrieve User's valid userId attribute.  The Fortress userId maps to 'uid' for InetOrgPerson object class.
      *
      * @return String containing the userId.
      */
-/*
-    public String toString()
-    {
-        return userId;
-    }
-*/
-
     @Override
     public String toString()
     {
@@ -374,7 +368,7 @@
             ", emails=" + emails +
             '}';
     }
->>>>>>> 5aa0d9c9
+
 
     /**
      * Required by Constraint Interface but not needed for user entity. Not intended for external use.
@@ -1491,15 +1485,4 @@
 
         return thatUser.getUserId().equalsIgnoreCase( userId );
     }
-
-
-    /**
-     * Used to retrieve User's valid userId attribute.  The Fortress userId maps to 'uid' for InetOrgPerson object class.
-     *
-     * @return String containing the userId.
-     */
-    public String toString()
-    {
-        return userId;
-    }
 }