--- conflicted
+++ resolved
@@ -376,19 +376,10 @@
             entity.addProperty( "init", "" );
             loadProperties( entity.getProperties(), attrs, GlobalIds.PROPS );
             // map the userid to the name field in constraint:
-<<<<<<< HEAD
-            entity.setName( entity.getUserId() );
-            attrs.add( createAttribute( GlobalIds.CONSTRAINT, CUtil.setConstraint( entity ) ) );
-            loadUserRoles( entity.getRoles(), attrs );
-            loadUserAdminRoles( entity.getAdminRoles(), attrs );
-            loadAddress( entity.getAddress(), attrs );
-            String dn = getDn( entity.getUserId(), entity.getContextId() );
-=======
             entity.setName(entity.getUserId());
             attrs.add(createAttribute(GlobalIds.CONSTRAINT, CUtil.setConstraint(entity)));
             loadAddress(entity.getAddress(), attrs);
             String dn = getDn(entity.getUserId(), entity.getContextId());
->>>>>>> c8cffc9d
 
             LDAPEntry myEntry = new LDAPEntry(dn, attrs);
             ld = getAdminConnection();
@@ -481,28 +472,11 @@
                     mods.add( LDAPModification.REPLACE, constraint );
                 }
             }
-<<<<<<< HEAD
-            if ( VUtil.isNotNullOrEmpty( entity.getRoles() ) )
-            {
-                loadUserRoles( entity.getRoles(), mods );
-            }
-            if ( VUtil.isNotNullOrEmpty( entity.getAdminRoles() ) )
-            {
-                loadUserAdminRoles( entity.getAdminRoles(), mods );
-            }
-            if ( VUtil.isNotNullOrEmpty( entity.getProperties() ) )
-=======
             if (VUtil.isNotNullOrEmpty(entity.getProperties()))
->>>>>>> c8cffc9d
             {
                 loadProperties( entity.getProperties(), mods, GlobalIds.PROPS, true );
             }
-<<<<<<< HEAD
-
-            loadAddress( entity.getAddress(), mods );
-=======
             loadAddress(entity.getAddress(), mods);
->>>>>>> c8cffc9d
             // These are multi-valued attributes, use the util function to load:
             loadAttrs( entity.getPhones(), mods, TELEPHONE_NUMBER );
             loadAttrs( entity.getMobiles(), mods, MOBILE );
