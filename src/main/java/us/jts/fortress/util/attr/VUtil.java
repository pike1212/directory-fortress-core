/*
 * Copyright (c) 2009-2013, JoshuaTree. All Rights Reserved.
 */

package us.jts.fortress.util.attr;


import java.text.ParseException;
import java.text.SimpleDateFormat;
<<<<<<< HEAD
import java.util.Collection;
=======
>>>>>>> 3e6d4890
import java.util.Enumeration;
import java.util.Properties;

import org.apache.log4j.Logger;

import us.jts.fortress.GlobalErrIds;
import us.jts.fortress.GlobalIds;
import us.jts.fortress.ValidationException;
import us.jts.fortress.cfg.Config;

import org.apache.log4j.Logger;

import us.jts.fortress.GlobalErrIds;
import us.jts.fortress.GlobalIds;
import us.jts.fortress.ValidationException;
import us.jts.fortress.cfg.Config;


/**
 * This class contains simple data validation utilities.  The data validations include null, length
<<<<<<< HEAD
 * and simple reasonability checking.  All utilities will throw {@link ValidationException} for failures.
=======
 * and simple reasonability checking.  All utilities will throw {@link us.jts.fortress.ValidationException} for
 * failures.
>>>>>>> 3e6d4890
 */
public class VUtil
{
    private static final String CLS_NM = VUtil.class.getName();
    private final static Logger log = Logger.getLogger( CLS_NM );
    private static int maximumFieldLen = 130;
    private final static String VALIDATE_LENGTH = "field.length";
<<<<<<< HEAD
=======

    static
    {
        String lengthProp = Config.getProperty( VALIDATE_LENGTH );
        try
        {
            if ( lengthProp != null )
            {
                Integer len = new Integer( lengthProp );
                maximumFieldLen = len;
            }
        }
        catch ( java.lang.NumberFormatException nfe )
        {
            //ignore
        }
    }

>>>>>>> 3e6d4890
    private final static int MAXIMUM_FIELD_LEN = maximumFieldLen;
    private final static int maxFieldLength = MAXIMUM_FIELD_LEN;
    private final static char[] LDAP_META_CHARS = loadLdapEscapeChars();
    private final static String[] LDAP_REPL_VALS = loadValidLdapVals();
    private static final int TIME_LEN = 4;
    private static final int DATE_LEN = 8;
    private static final int DAYMASK_LEN = 7;
    private static final String TIME_FORMAT = "HHmm";
    private static final String DATE_FORMAT = "yyyyMMdd";
    private static final char SUNDAY = '1';
    private static final char SATURDAY = '7';
    private static final SimpleDateFormat TIME_FORMATER = new SimpleDateFormat( TIME_FORMAT );
    private static final SimpleDateFormat DATE_FORMATER = new SimpleDateFormat( DATE_FORMAT );

    static
    {
        String lengthProp = Config.getProperty( VALIDATE_LENGTH );

        if ( lengthProp != null )
        {
            maximumFieldLen = Integer.parseInt( lengthProp );
        }

        TIME_FORMATER.setLenient( false );
        DATE_FORMATER.setLenient( false );
    }



    /**
     * Simple length check on orgunit that uses {@link us.jts.fortress.GlobalIds#OU_LEN}.
     *
     * @param orgUnitId contains the ou name.
     * @throws ValidationException in the event of failure, {@link us.jts.fortress.GlobalErrIds#ORG_LEN_INVLD}.
     */
    public static void orgUnit( String orgUnitId ) throws ValidationException
    {
        int length = orgUnitId.length();
<<<<<<< HEAD

        if ( length > maxFieldLength )
        {
            String error = CLS_NM + ".orgUnit value [" + orgUnitId + "] invalid length [" + length + "]";
            throw new ValidationException( GlobalErrIds.ORG_LEN_INVLD, error );
=======
        if ( length > maxFieldLength )
        {
            String error = CLS_NM + ".orgUnit value [" + orgUnitId + "] invalid length [" + length + "]";
            throw new us.jts.fortress.ValidationException( GlobalErrIds.ORG_LEN_INVLD, error );
>>>>>>> 3e6d4890
        }
    }


    /**
     * Simple length check on User password that uses {@link us.jts.fortress.GlobalIds#PASSWORD_LEN}.
<<<<<<< HEAD
     * @param password contains the User's password.
     * @throws ValidationException in the event of failure, {@link us.jts.fortress.GlobalErrIds#USER_PW_INVLD_LEN}.
=======
>>>>>>> 3e6d4890
     *
     * @param password contains the User's password.
     * @throws us.jts.fortress.ValidationException
     *          in the event of failure, {@link us.jts.fortress.GlobalErrIds#USER_PW_INVLD_LEN}.
     */
<<<<<<< HEAD
    public static void password( char[] password ) throws ValidationException
    {
        int length = password.length;

=======
    public static void password( char[] password ) throws us.jts.fortress.ValidationException
    {
        int length = password.length;
>>>>>>> 3e6d4890
        if ( length > GlobalIds.PASSWORD_LEN )
        {
            String error = CLS_NM + ".password invalid length [" + length + "]";
            throw new ValidationException( GlobalErrIds.USER_PW_INVLD_LEN, error );
        }
    }


    /**
<<<<<<< HEAD
     * Simple length check and safe text validation on description field that uses {@link us.jts.fortress.GlobalIds#DESC_LEN}.
     * @param description contains the User's password.
     * @throws ValidationException in the event of failure, {@link us.jts.fortress.GlobalErrIds#CONST_DESC_LEN_INVLD}.
=======
     * Simple length check and safe text validation on description field that uses {@link us.jts.fortress
     * .GlobalIds#DESC_LEN}.
>>>>>>> 3e6d4890
     *
     * @param description contains the User's password.
     * @throws us.jts.fortress.ValidationException
     *          in the event of failure, {@link us.jts.fortress.GlobalErrIds#CONST_DESC_LEN_INVLD}.
     */
    public static void description( String description ) throws ValidationException
    {
        int length = description.length();
<<<<<<< HEAD

        if ( length > GlobalIds.DESC_LEN )
        {
            String error = CLS_NM + ".description value [" + description + "] invalid length [" + length + "]";
            throw new ValidationException( GlobalErrIds.CONST_DESC_LEN_INVLD, error );
        }

=======
        if ( length > GlobalIds.DESC_LEN )
        {
            String error = CLS_NM + ".description value [" + description + "] invalid length [" + length + "]";
            throw new us.jts.fortress.ValidationException( GlobalErrIds.CONST_DESC_LEN_INVLD, error );
        }
>>>>>>> 3e6d4890
        RegExUtil.safeText( description );
    }


    /**
     * Perform a simple length and safe text validation.
<<<<<<< HEAD
     * @param value contains the attribute to check.
     * @param validLen contains the length to use.
     * @throws ValidationException in the event of length {@link us.jts.fortress.GlobalErrIds#CONST_INVLD_FIELD_LEN} or regex failure.
=======
>>>>>>> 3e6d4890
     *
     * @param value    contains the attribute to check.
     * @param validLen contains the length to use.
     * @throws us.jts.fortress.ValidationException
     *          in the event of length {@link us.jts.fortress.GlobalErrIds#CONST_INVLD_FIELD_LEN} or regex failure.
     */
<<<<<<< HEAD
    public static void safeText( String value, int validLen ) throws ValidationException
=======
    public static void safeText( String value, int validLen ) throws us.jts.fortress.ValidationException
>>>>>>> 3e6d4890
    {
        if ( !isNotNullOrEmpty( value ) )
        {
            String error = CLS_NM + ".safeText null value";
            throw new ValidationException( GlobalErrIds.CONST_NULL_TEXT, error );
        }

        int length = value.length();
<<<<<<< HEAD

        if ( length > validLen )
        {
            String error = CLS_NM + ".safeText value [" + value + "] invalid length [" + length + "]";
            throw new ValidationException( GlobalErrIds.CONST_INVLD_FIELD_LEN, error );
        }

=======
        if ( length > validLen )
        {
            String error = CLS_NM + ".safeText value [" + value + "] invalid length [" + length + "]";
            throw new us.jts.fortress.ValidationException( GlobalErrIds.CONST_INVLD_FIELD_LEN, error );
        }
>>>>>>> 3e6d4890
        RegExUtil.safeText( value );
    }


    /**
<<<<<<< HEAD
     * Simple null, {@link us.jts.fortress.GlobalErrIds#USER_ID_NULL}, and length checks, {@link us.jts.fortress.GlobalErrIds#CONST_INVLD_FIELD_LEN}, on userId.
     * @param userId contains the userId, maps to {@link us.jts.fortress.rbac.User#userId}.
     * @throws ValidationException in the event of failure, {@link GlobalErrIds#CONST_INVLD_FIELD_LEN}.
=======
     * Simple null, {@link us.jts.fortress.GlobalErrIds#USER_ID_NULL}, and length checks,
     * {@link us.jts.fortress.GlobalErrIds#CONST_INVLD_FIELD_LEN}, on userId.
>>>>>>> 3e6d4890
     *
     * @param userId contains the userId, maps to {@link us.jts.fortress.rbac.User#userId}.
     * @throws us.jts.fortress.ValidationException
     *          in the event of failure, {@link GlobalErrIds#CONST_INVLD_FIELD_LEN}.
     */
<<<<<<< HEAD
    public static void userId( String userId ) throws ValidationException
=======
    public static void userId( String userId ) throws us.jts.fortress.ValidationException
>>>>>>> 3e6d4890
    {
        if ( !isNotNullOrEmpty( userId ) )
        {
            String error = CLS_NM + ".userId validation failed, null or empty value";
            throw new ValidationException( GlobalErrIds.USER_ID_NULL, error );
        }

        int length = userId.length();
<<<<<<< HEAD

=======
>>>>>>> 3e6d4890
        if ( length > GlobalIds.USERID_LEN )
        {
            String error = CLS_NM + ".safeText value [" + userId + "] invalid length [" + length + "]";
            throw new ValidationException( GlobalErrIds.CONST_INVLD_FIELD_LEN, error );
        }
    }


    /**
     * Perform simple length and safe text validations on collection of name-value pairs.
     *
     * @param props contains name-value pairs in {@code name:value} format.
<<<<<<< HEAD
     * @throws ValidationException in the event of failure.
     */
    public static void properties( Properties props ) throws ValidationException
    {
        if ( isNotNullOrEmpty( props ) )
=======
     * @throws us.jts.fortress.ValidationException
     *          in the event of failure.
     */
    public static void properties( Properties props ) throws ValidationException
    {
        if ( props != null && props.size() > 0 )
>>>>>>> 3e6d4890
        {
            for ( Enumeration e = props.propertyNames(); e.hasMoreElements(); )
            {
                String key = ( String ) e.nextElement();
                String val = props.getProperty( key );
                safeText( key, GlobalIds.PROP_LEN );
                safeText( val, GlobalIds.PROP_LEN );
            }
        }
    }


    /**
     * Perform simple reasonability check on contraint timeout value.
<<<<<<< HEAD
     * @param timeout must be greater than 0 and less than max value for {@link Integer#MAX_VALUE}
     * @throws ValidationException in the event value falls out of range.
=======
>>>>>>> 3e6d4890
     *
     * @param timeout must be greater than 0 and less than max value for {@link Integer#MAX_VALUE}
     * @throws us.jts.fortress.ValidationException
     *          in the event value falls out of range.
     */
<<<<<<< HEAD
    public static void timeout( Integer timeout ) throws ValidationException
    {
        if ( ( timeout < 0 ) || ( timeout >= Integer.MAX_VALUE ) )
=======
    public static void timeout( Integer timeout ) throws us.jts.fortress.ValidationException
    {
        if ( timeout < 0 || timeout >= Integer.MAX_VALUE )
>>>>>>> 3e6d4890
        {
            String error = CLS_NM + ".timeout - invalid timeout value [" + timeout + "]";
            throw new ValidationException( GlobalErrIds.CONST_TIMEOUT_INVLD, error );
        }
    }


    /**
     * Perform simple reasonability check on contraint beginTime value.
<<<<<<< HEAD
     * @param beginTime if set, must be equal to {@link #TIME_LEN}.
     * @throws ValidationException in the event value falls out of range.
=======
>>>>>>> 3e6d4890
     *
     * @param beginTime if set, must be equal to {@link #TIME_LEN}.
     * @throws us.jts.fortress.ValidationException
     *          in the event value falls out of range.
     */
<<<<<<< HEAD
    public static void beginTime( String beginTime ) throws ValidationException
    {
        if ( ( beginTime != null ) && ( beginTime.length() == TIME_LEN ) )
=======
    public static void beginTime( String beginTime ) throws us.jts.fortress.ValidationException
    {
        if ( beginTime != null && beginTime.length() == TIME_LEN )
>>>>>>> 3e6d4890
        {
            if ( checkTime( beginTime ) )
            {
                String error = CLS_NM + ".beginTime - invalid beginTime value [" + beginTime + "]";
                throw new ValidationException( GlobalErrIds.CONST_BEGINTIME_INVLD, error );
            }
        }
        else
        {
            String error = CLS_NM + ".beginTime - null or invalid length (must be 4) for beginTime value";
<<<<<<< HEAD
            throw new ValidationException( GlobalErrIds.CONST_BEGINTIME_LEN_ERR, error );
=======
            throw new us.jts.fortress.ValidationException( GlobalErrIds.CONST_BEGINTIME_LEN_ERR, error );
>>>>>>> 3e6d4890
        }
    }


    /**
     * Perform simple reasonability check on contraint endTime value.
<<<<<<< HEAD
     * @param endTime if set, must be equal to {@link #TIME_LEN}.
     * @throws ValidationException in the event value falls out of range.
=======
>>>>>>> 3e6d4890
     *
     * @param endTime if set, must be equal to {@link #TIME_LEN}.
     * @throws us.jts.fortress.ValidationException
     *          in the event value falls out of range.
     */
<<<<<<< HEAD
    public static void endTime( String endTime ) throws ValidationException
    {
        if ( ( endTime != null ) && ( endTime.length() == TIME_LEN ) )
=======
    public static void endTime( String endTime ) throws us.jts.fortress.ValidationException
    {
        if ( endTime != null && endTime.length() == TIME_LEN )
>>>>>>> 3e6d4890
        {
            if ( checkTime( endTime ) )
            {
                String error = CLS_NM + ".endTime - invalid endTime value [" + endTime + "]";
<<<<<<< HEAD
                throw new ValidationException( GlobalErrIds.CONST_ENDTIME_INVLD, error );
=======
                throw new us.jts.fortress.ValidationException( GlobalErrIds.CONST_ENDTIME_INVLD, error );
>>>>>>> 3e6d4890
            }
        }
        else
        {
            String error = CLS_NM + ".endTime - null or invalid length (must be 4) for endTime value";
<<<<<<< HEAD
            throw new ValidationException( GlobalErrIds.CONST_ENDTIME_LEN_ERR, error );
=======
            throw new us.jts.fortress.ValidationException( GlobalErrIds.CONST_ENDTIME_LEN_ERR, error );
>>>>>>> 3e6d4890
        }
    }


    /**
     * Perform simple reasonability check on contraint beginDate value.
<<<<<<< HEAD
     * @param beginDate if set, must be equal to {@link #DATE_LEN}.
     * @throws ValidationException in the event value falls out of range.
=======
>>>>>>> 3e6d4890
     *
     * @param beginDate if set, must be equal to {@link #DATE_LEN}.
     * @throws us.jts.fortress.ValidationException
     *          in the event value falls out of range.
     */
<<<<<<< HEAD
    public static void beginDate( String beginDate )
        throws ValidationException
    {
        if ( isNotNullOrEmpty( beginDate ) )
        {
            if ( ( beginDate.compareToIgnoreCase( GlobalIds.NONE ) != 0 ) &&
                ( ( beginDate.length() != DATE_LEN ) || checkDate( beginDate ) ) )
            {
                String error = CLS_NM + ".beginDate - invalid beginDate value [" + beginDate + "]";
                throw new ValidationException( GlobalErrIds.CONST_BEGINDATE_INVLD, error );
=======
    public static void beginDate( String beginDate ) throws ValidationException
    {
        if ( isNotNullOrEmpty( beginDate ) )
        {
            if ( beginDate.compareToIgnoreCase( GlobalIds.NONE ) != 0 )
            {
                if ( beginDate.length() != DATE_LEN || checkDate( beginDate ) )
                {
                    String error = CLS_NM + ".beginDate - invalid beginDate value [" + beginDate + "]";
                    throw new us.jts.fortress.ValidationException( GlobalErrIds.CONST_BEGINDATE_INVLD, error );
                }
>>>>>>> 3e6d4890
            }
        }
        else
        {
            String error = CLS_NM + ".beginDate - null or empty beginDate value";
            throw new ValidationException( GlobalErrIds.CONST_BEGINDATE_NULL, error );
        }
    }


    /**
     * Perform simple reasonability check on contraint endDate value.
<<<<<<< HEAD
     * @param endDate if set, must be equal to {@link #DATE_LEN}.
     * @throws ValidationException in the event value falls out of range.
=======
>>>>>>> 3e6d4890
     *
     * @param endDate if set, must be equal to {@link #DATE_LEN}.
     * @throws us.jts.fortress.ValidationException
     *          in the event value falls out of range.
     */
    public static void endDate( String endDate ) throws ValidationException
    {
        if ( isNotNullOrEmpty( endDate ) )
        {
<<<<<<< HEAD
            if ( ( endDate.compareToIgnoreCase( GlobalIds.NONE ) != 0 ) &&
                ( endDate.length() != DATE_LEN || checkDate( endDate ) ) )
            {
                String error = CLS_NM + ".endDate - invalid endDate value [" + endDate + "]";
                throw new ValidationException( GlobalErrIds.CONST_ENDDATE_INVLD, error );
=======
            if ( endDate.compareToIgnoreCase( GlobalIds.NONE ) != 0 )
            {
                if ( endDate.length() != DATE_LEN || checkDate( endDate ) )
                {
                    String error = CLS_NM + ".endDate - invalid endDate value [" + endDate + "]";
                    throw new ValidationException( GlobalErrIds.CONST_ENDDATE_INVLD, error );
                }
>>>>>>> 3e6d4890
            }
        }
        else
        {
            String error = CLS_NM + ".endDate - null or empty endDate value";
<<<<<<< HEAD
            throw new ValidationException( GlobalErrIds.CONST_ENDDATE_NULL, error );
=======
            throw new us.jts.fortress.ValidationException( GlobalErrIds.CONST_ENDDATE_NULL, error );
>>>>>>> 3e6d4890
        }
    }


    /**
     * Perform simple reasonability check on contraint dayMask value.
<<<<<<< HEAD
     * @param dayMask if set, will be validated.
     * @throws ValidationException in the event value falls out of range.
=======
>>>>>>> 3e6d4890
     *
     * @param dayMask if set, will be validated.
     * @throws us.jts.fortress.ValidationException
     *          in the event value falls out of range.
     */
    public static void dayMask( String dayMask ) throws ValidationException
    {
        if ( isNotNullOrEmpty( dayMask ) )
        {
<<<<<<< HEAD
            if ( ( dayMask.compareToIgnoreCase( GlobalIds.ALL ) != 0 ) &&
                ( dayMask.length() > DAYMASK_LEN || checkMask( dayMask ) ) )
            {
                String error = CLS_NM + ".dayMask - invalid dayMask value [" + dayMask + "]";
                throw new ValidationException( GlobalErrIds.CONST_DAYMASK_INVLD, error );
=======
            if ( dayMask.compareToIgnoreCase( GlobalIds.ALL ) != 0 )
            {
                if ( dayMask.length() > DAYMASK_LEN || checkMask( dayMask ) )
                {
                    String error = CLS_NM + ".dayMask - invalid dayMask value [" + dayMask + "]";
                    throw new ValidationException( GlobalErrIds.CONST_DAYMASK_INVLD, error );
                }
>>>>>>> 3e6d4890
            }
        }
        else
        {
            String error = CLS_NM + ".dayMask - null or empty dayMask value";
<<<<<<< HEAD
            throw new ValidationException( GlobalErrIds.CONST_DAYMASK_NULL, error );
=======
            throw new us.jts.fortress.ValidationException( GlobalErrIds.CONST_DAYMASK_NULL, error );
>>>>>>> 3e6d4890
        }
    }


    /**
     * @param time
     * @return boolean
     */
    private static boolean checkTime( String time )
    {
<<<<<<< HEAD
        try
        {
            synchronized ( TIME_FORMATER )
            {
                TIME_FORMATER.parse( time );
                return false;
            }
=======
        boolean fail = false;

        SimpleDateFormat format = new SimpleDateFormat( TIME_FORMAT );
        format.setLenient( false );
        try
        {
            format.parse( time );
>>>>>>> 3e6d4890
        }
        catch ( ParseException pe )
        {
            String error = CLS_NM + ".checkTime - time [" + time + "] failed validation with ParseException=" + pe;
            log.warn( error );
<<<<<<< HEAD
=======
        }
>>>>>>> 3e6d4890

            return true;
        }
    }


    /**
     * @param date
     * @return boolean
     */
    private static boolean checkDate( String date )
    {
<<<<<<< HEAD
        try
        {
            synchronized ( DATE_FORMATER )
            {
                DATE_FORMATER.parse( date );
                return false;
            }
=======
        boolean fail = false;

        SimpleDateFormat format = new SimpleDateFormat( DATE_FORMAT );
        format.setLenient( false );
        try
        {
            format.parse( date );
>>>>>>> 3e6d4890
        }
        catch ( ParseException pe )
        {
            String error = CLS_NM + ".checkDate - date [" + date + "] failed validation with ParseException=" + pe;
            log.warn( error );
<<<<<<< HEAD
=======
        }
>>>>>>> 3e6d4890

            return true;
        }
    }


    /**
     * @param mask
     * @return boolean
     */
    private static boolean checkMask( String mask )
    {
<<<<<<< HEAD
        for ( char c : mask.toCharArray() )
        {
            if ( ( c < SUNDAY ) || ( c > SATURDAY ) )
=======
        boolean fail = false;
        for ( int i = 0; ( i < mask.length() && !fail ); i++ )
        {
            char ch = mask.charAt( i );
            if ( ch < SUNDAY || ch > SATURDAY )
>>>>>>> 3e6d4890
            {
                String error = CLS_NM + ".checkMask - mask [" + mask + "] failed validation";
                log.warn( error );
<<<<<<< HEAD
                return true;
=======
>>>>>>> 3e6d4890
            }
        }

        return false;
    }


    /**
     * Method will throw exception with supplied error id and object.method name if object reference is null.
     *
     * @param obj       contains the reference to check.
     * @param errorCode contains the error id to use if null.
<<<<<<< HEAD
     * @param method contains the method name of caller.
     * @throws ValidationException in the event object is null.
     */
    public static void assertNotNull( Object obj, int errorCode, String method )
        throws ValidationException
    {
        if ( obj == null )
        {
            String error = CLS_NM + ".assertContext detected null entity for method [" + method + "], error code ["
                + errorCode + "]";
=======
     * @param method    contains the method name of caller.
     * @throws us.jts.fortress.ValidationException
     *          in the event object is null.
     */
    public static void assertNotNull( Object obj, int errorCode, String method ) throws ValidationException
    {
        if ( obj == null )
        {
            String error = CLS_NM + ".assertContext detected null entity for method [" + method + "], " +
                "error code [" + errorCode + "]";
>>>>>>> 3e6d4890
            throw new ValidationException( errorCode, error );
        }
    }


    /**
     * Method will throw exception with supplied error id and object.method name if string reference is null or empty.
     *
     * @param value     contains the reference to check.
     * @param errorCode contains the error id to use if null.
<<<<<<< HEAD
     * @param method contains the method name of caller.
     * @throws ValidationException in the event supplied string is null or empty.
     */
    public static void assertNotNullOrEmpty( String value, int errorCode, String method )
        throws ValidationException
    {
        if ( !isNotNullOrEmpty( value ) )
        {
            String error = CLS_NM + ".assertContext detected null entity for method [" + method + "], error code ["
                + errorCode + "]";
            throw new ValidationException( errorCode, error );
=======
     * @param method    contains the method name of caller.
     * @throws us.jts.fortress.ValidationException
     *          in the event supplied string is null or empty.
     */
    public static void assertNotNullOrEmpty( String value, int errorCode, String method ) throws ValidationException
    {
        if ( value == null || value.length() == 0 )
        {
            String error = CLS_NM + ".assertContext detected null entity for method [" + method + "], " +
                "error code [" + errorCode + "]";
            throw new us.jts.fortress.ValidationException( errorCode, error );
>>>>>>> 3e6d4890
        }
    }


    /**
     * Method will throw exception with supplied error id and object.method name if string reference is null or empty.
     *
     * @param value     contains the reference to check.
     * @param errorCode contains the error id to use if null.
<<<<<<< HEAD
     * @param method contains the method name of caller.
     * @throws ValidationException in the event supplied string is null or empty.
     */
    public static void assertNotNullOrEmpty( char[] value, int errorCode, String method )
        throws ValidationException
    {
        if ( !isNotNullOrEmpty( value ) )
        {
            String error = CLS_NM + ".assertContext detected null entity for method [" + method + "], error code ["
                + errorCode + "]";
            throw new ValidationException( errorCode, error );
=======
     * @param method    contains the method name of caller.
     * @throws us.jts.fortress.ValidationException
     *          in the event supplied string is null or empty.
     */
    public static void assertNotNullOrEmpty( char[] value, int errorCode, String method ) throws ValidationException
    {
        if ( value == null || value.length == 0 )
        {
            String error = CLS_NM + ".assertContext detected null entity for method [" + method + "], " +
                "error code [" + errorCode + "]";
            throw new us.jts.fortress.ValidationException( errorCode, error );
>>>>>>> 3e6d4890
        }
    }


    /**
     * Method will return true if string array reference is not null or empty.
     *
     * @param value contains the reference to string array.
     * @return boolean if validation succeeds.
     */
    public static boolean isNotNullOrEmpty( String[] value )
    {
<<<<<<< HEAD
        return ( value != null ) && ( value.length > 0 );
=======
        boolean result = false;
        if ( value != null && value.length > 0 )
        {
            result = true;
        }
        return result;
>>>>>>> 3e6d4890
    }


    /**
     * Method will return true if string reference is not null or empty.
     *
     * @param value contains the reference to string.
     * @return boolean if validation succeeds.
     */
    public static boolean isNotNullOrEmpty( String value )
    {
<<<<<<< HEAD
        return ( value != null ) && ( value.length() > 0 );
=======
        boolean result = false;
        if ( value != null && value.length() > 0 )
        {
            result = true;
        }
        return result;
>>>>>>> 3e6d4890
    }


    /**
     * Method will return true if string reference is not null or empty.
     *
     * @param value contains the reference to string.
     * @return boolean if validation succeeds.
     */
    public static boolean isNotNullOrEmpty( char[] value )
    {
<<<<<<< HEAD
        return ( value != null ) && ( value.length > 0 );
=======
        boolean result = false;
        if ( value != null && value.length > 0 )
        {
            result = true;
        }
        return result;
>>>>>>> 3e6d4890
    }


    /**
     * Method will return true if list is not null or empty.
     *
     * @param list contains the reference to list.
     * @return boolean if validation succeeds.
     */
<<<<<<< HEAD
    public static boolean isNotNullOrEmpty( Collection list )
    {
        return ( list != null ) && ( list.size() > 0 );
    }

=======
    public static boolean isNotNullOrEmpty( List list )
    {
        boolean result = false;
        if ( list != null && list.size() > 0 )
        {
            result = true;
        }
        return result;
    }


    /**
     * Method will return true if set is not null or empty.
     *
     * @param set contains the reference to set.
     * @return boolean if validation succeeds.
     */
    public static boolean isNotNullOrEmpty( Set set )
    {
        boolean result = false;
        if ( set != null && set.size() > 0 )
        {
            result = true;
        }
        return result;
    }
>>>>>>> 3e6d4890


    /**
     * Method will return true if props is not null or empty.
     *
     * @param props contains the reference to props.
     * @return boolean if validation succeeds.
     */
    public static boolean isNotNullOrEmpty( Properties props )
    {
<<<<<<< HEAD
        return ( props != null ) && ( props.size() > 0 );
=======
        boolean result = false;
        if ( props != null && props.size() > 0 )
        {
            result = true;
        }
        return result;
>>>>>>> 3e6d4890
    }


    /**
     * Method will return true if input is not null or empty.
     *
     * @param iVal contains the reference to Integer variable.
     * @return boolean if validation succeeds.
     */
    public static boolean isNotNullOrEmpty( Integer iVal )
    {
<<<<<<< HEAD
        return ( iVal != null );
=======
        boolean result = false;
        if ( iVal != null )
        {
            result = true;
        }
        return result;
>>>>>>> 3e6d4890
    }


    /**
     * Method will return true if input is not null or empty.
     *
     * @param bVal contains the reference to Boolean variable.
     * @return boolean if validation succeeds.
     */
    public static boolean isNotNullOrEmpty( Boolean bVal )
    {
<<<<<<< HEAD
        return ( bVal != null );
=======
        boolean result = false;
        if ( bVal != null )
        {
            result = true;
        }
        return result;
>>>>>>> 3e6d4890
    }


    /**
     * Method will return true if byte array reference is not null or empty.
     *
     * @param value contains the reference to byte array.
     * @return boolean if validation succeeds.
     */
    public static boolean isNotNullOrEmpty( byte[] value )
    {
        boolean result = false;
        if ( value != null && value.length > 0 )
        {
            result = true;
        }
        return result;
    }


    /**
     *
     */
    private static char[] loadLdapEscapeChars()
    {
        if ( !GlobalIds.LDAP_FILTER_SIZE_FOUND )
        {
            return null;
        }

        char[] ldapMetaChars = new char[GlobalIds.LDAP_FILTER_SIZE];
<<<<<<< HEAD

        for ( int i = 1;; i++ )
        {
            String prop = GlobalIds.LDAP_FILTER + i;
            String value = Config.getProperty( prop );

=======
        for ( int i = 1; ; i++ )
        {
            String prop = GlobalIds.LDAP_FILTER + i;
            String value = Config.getProperty( prop );
>>>>>>> 3e6d4890
            if ( value == null )
            {
                break;
            }
<<<<<<< HEAD

=======
>>>>>>> 3e6d4890
            ldapMetaChars[i - 1] = value.charAt( 0 );
        }

        return ldapMetaChars;
    }


    /**
     *
     */
    private static String[] loadValidLdapVals()
    {
        if ( !GlobalIds.LDAP_FILTER_SIZE_FOUND )
        {
            return null;
        }

        String[] ldapReplacements = new String[GlobalIds.LDAP_FILTER_SIZE];
<<<<<<< HEAD

        for ( int i = 1;; i++ )
        {
            String prop = GlobalIds.LDAP_SUB + i;
            String value = Config.getProperty( prop );

=======
        for ( int i = 1; ; i++ )
        {
            String prop = GlobalIds.LDAP_SUB + i;
            String value = Config.getProperty( prop );
>>>>>>> 3e6d4890
            if ( value == null )
            {
                break;
            }

            ldapReplacements[i - 1] = value;
        }

        return ldapReplacements;
    }


    /**
     * Perform encoding on supplied input string for certain unsafe ascii characters.  These chars may be unsafe
     * because ldap reserves some
     * characters as operands.  Safe encoding safeguards from malicious scripting input errors that are possible iff
     * data filtering
     * did not get performed before being passed into dao layer.
     *
     * @param filter contains the data to filter.
     * @return possibly modified input string for matched characters.
     */
    public static String escapeLDAPSearchFilter( String filter )
    {
        StringBuilder sb = new StringBuilder();
        int filterLen = filter.length();
<<<<<<< HEAD

=======
>>>>>>> 3e6d4890
        for ( int i = 0; i < filterLen; i++ )
        {
            boolean found = false;
            char curChar = filter.charAt( i );
            int j = 0;
<<<<<<< HEAD

            for ( ; j < GlobalIds.LDAP_FILTER_SIZE; j++ )
=======
            for (; j < GlobalIds.LDAP_FILTER_SIZE; j++ )
>>>>>>> 3e6d4890
            {
                if ( LDAP_META_CHARS[j] > curChar )
                {
                    break;
                }
                else if ( curChar == LDAP_META_CHARS[j] )
                {
                    sb.append( "\\" );
                    sb.append( LDAP_REPL_VALS[j] );
                    found = true;
                    break;
                }
            }
<<<<<<< HEAD

=======
>>>>>>> 3e6d4890
            if ( !found )
            {
                sb.append( curChar );
            }
        }

        return sb.toString();
    }
}<|MERGE_RESOLUTION|>--- conflicted
+++ resolved
@@ -7,10 +7,7 @@
 
 import java.text.ParseException;
 import java.text.SimpleDateFormat;
-<<<<<<< HEAD
 import java.util.Collection;
-=======
->>>>>>> 3e6d4890
 import java.util.Enumeration;
 import java.util.Properties;
 
@@ -21,22 +18,10 @@
 import us.jts.fortress.ValidationException;
 import us.jts.fortress.cfg.Config;
 
-import org.apache.log4j.Logger;
-
-import us.jts.fortress.GlobalErrIds;
-import us.jts.fortress.GlobalIds;
-import us.jts.fortress.ValidationException;
-import us.jts.fortress.cfg.Config;
-
 
 /**
  * This class contains simple data validation utilities.  The data validations include null, length
-<<<<<<< HEAD
  * and simple reasonability checking.  All utilities will throw {@link ValidationException} for failures.
-=======
- * and simple reasonability checking.  All utilities will throw {@link us.jts.fortress.ValidationException} for
- * failures.
->>>>>>> 3e6d4890
  */
 public class VUtil
 {
@@ -44,8 +29,6 @@
     private final static Logger log = Logger.getLogger( CLS_NM );
     private static int maximumFieldLen = 130;
     private final static String VALIDATE_LENGTH = "field.length";
-<<<<<<< HEAD
-=======
 
     static
     {
@@ -64,7 +47,6 @@
         }
     }
 
->>>>>>> 3e6d4890
     private final static int MAXIMUM_FIELD_LEN = maximumFieldLen;
     private final static int maxFieldLength = MAXIMUM_FIELD_LEN;
     private final static char[] LDAP_META_CHARS = loadLdapEscapeChars();
@@ -93,7 +75,6 @@
     }
 
 
-
     /**
      * Simple length check on orgunit that uses {@link us.jts.fortress.GlobalIds#OU_LEN}.
      *
@@ -103,44 +84,24 @@
     public static void orgUnit( String orgUnitId ) throws ValidationException
     {
         int length = orgUnitId.length();
-<<<<<<< HEAD
 
         if ( length > maxFieldLength )
         {
             String error = CLS_NM + ".orgUnit value [" + orgUnitId + "] invalid length [" + length + "]";
             throw new ValidationException( GlobalErrIds.ORG_LEN_INVLD, error );
-=======
-        if ( length > maxFieldLength )
-        {
-            String error = CLS_NM + ".orgUnit value [" + orgUnitId + "] invalid length [" + length + "]";
-            throw new us.jts.fortress.ValidationException( GlobalErrIds.ORG_LEN_INVLD, error );
->>>>>>> 3e6d4890
         }
     }
 
 
     /**
      * Simple length check on User password that uses {@link us.jts.fortress.GlobalIds#PASSWORD_LEN}.
-<<<<<<< HEAD
      * @param password contains the User's password.
      * @throws ValidationException in the event of failure, {@link us.jts.fortress.GlobalErrIds#USER_PW_INVLD_LEN}.
-=======
->>>>>>> 3e6d4890
-     *
-     * @param password contains the User's password.
-     * @throws us.jts.fortress.ValidationException
-     *          in the event of failure, {@link us.jts.fortress.GlobalErrIds#USER_PW_INVLD_LEN}.
-     */
-<<<<<<< HEAD
+     */
     public static void password( char[] password ) throws ValidationException
     {
         int length = password.length;
 
-=======
-    public static void password( char[] password ) throws us.jts.fortress.ValidationException
-    {
-        int length = password.length;
->>>>>>> 3e6d4890
         if ( length > GlobalIds.PASSWORD_LEN )
         {
             String error = CLS_NM + ".password invalid length [" + length + "]";
@@ -150,14 +111,9 @@
 
 
     /**
-<<<<<<< HEAD
      * Simple length check and safe text validation on description field that uses {@link us.jts.fortress.GlobalIds#DESC_LEN}.
      * @param description contains the User's password.
      * @throws ValidationException in the event of failure, {@link us.jts.fortress.GlobalErrIds#CONST_DESC_LEN_INVLD}.
-=======
-     * Simple length check and safe text validation on description field that uses {@link us.jts.fortress
-     * .GlobalIds#DESC_LEN}.
->>>>>>> 3e6d4890
      *
      * @param description contains the User's password.
      * @throws us.jts.fortress.ValidationException
@@ -166,7 +122,6 @@
     public static void description( String description ) throws ValidationException
     {
         int length = description.length();
-<<<<<<< HEAD
 
         if ( length > GlobalIds.DESC_LEN )
         {
@@ -174,36 +129,22 @@
             throw new ValidationException( GlobalErrIds.CONST_DESC_LEN_INVLD, error );
         }
 
-=======
-        if ( length > GlobalIds.DESC_LEN )
-        {
-            String error = CLS_NM + ".description value [" + description + "] invalid length [" + length + "]";
-            throw new us.jts.fortress.ValidationException( GlobalErrIds.CONST_DESC_LEN_INVLD, error );
-        }
->>>>>>> 3e6d4890
         RegExUtil.safeText( description );
     }
 
 
     /**
      * Perform a simple length and safe text validation.
-<<<<<<< HEAD
      * @param value contains the attribute to check.
      * @param validLen contains the length to use.
      * @throws ValidationException in the event of length {@link us.jts.fortress.GlobalErrIds#CONST_INVLD_FIELD_LEN} or regex failure.
-=======
->>>>>>> 3e6d4890
      *
      * @param value    contains the attribute to check.
      * @param validLen contains the length to use.
      * @throws us.jts.fortress.ValidationException
      *          in the event of length {@link us.jts.fortress.GlobalErrIds#CONST_INVLD_FIELD_LEN} or regex failure.
      */
-<<<<<<< HEAD
     public static void safeText( String value, int validLen ) throws ValidationException
-=======
-    public static void safeText( String value, int validLen ) throws us.jts.fortress.ValidationException
->>>>>>> 3e6d4890
     {
         if ( !isNotNullOrEmpty( value ) )
         {
@@ -212,7 +153,6 @@
         }
 
         int length = value.length();
-<<<<<<< HEAD
 
         if ( length > validLen )
         {
@@ -220,36 +160,20 @@
             throw new ValidationException( GlobalErrIds.CONST_INVLD_FIELD_LEN, error );
         }
 
-=======
-        if ( length > validLen )
-        {
-            String error = CLS_NM + ".safeText value [" + value + "] invalid length [" + length + "]";
-            throw new us.jts.fortress.ValidationException( GlobalErrIds.CONST_INVLD_FIELD_LEN, error );
-        }
->>>>>>> 3e6d4890
         RegExUtil.safeText( value );
     }
 
 
     /**
-<<<<<<< HEAD
      * Simple null, {@link us.jts.fortress.GlobalErrIds#USER_ID_NULL}, and length checks, {@link us.jts.fortress.GlobalErrIds#CONST_INVLD_FIELD_LEN}, on userId.
      * @param userId contains the userId, maps to {@link us.jts.fortress.rbac.User#userId}.
      * @throws ValidationException in the event of failure, {@link GlobalErrIds#CONST_INVLD_FIELD_LEN}.
-=======
-     * Simple null, {@link us.jts.fortress.GlobalErrIds#USER_ID_NULL}, and length checks,
-     * {@link us.jts.fortress.GlobalErrIds#CONST_INVLD_FIELD_LEN}, on userId.
->>>>>>> 3e6d4890
      *
      * @param userId contains the userId, maps to {@link us.jts.fortress.rbac.User#userId}.
      * @throws us.jts.fortress.ValidationException
      *          in the event of failure, {@link GlobalErrIds#CONST_INVLD_FIELD_LEN}.
      */
-<<<<<<< HEAD
     public static void userId( String userId ) throws ValidationException
-=======
-    public static void userId( String userId ) throws us.jts.fortress.ValidationException
->>>>>>> 3e6d4890
     {
         if ( !isNotNullOrEmpty( userId ) )
         {
@@ -258,10 +182,7 @@
         }
 
         int length = userId.length();
-<<<<<<< HEAD
-
-=======
->>>>>>> 3e6d4890
+
         if ( length > GlobalIds.USERID_LEN )
         {
             String error = CLS_NM + ".safeText value [" + userId + "] invalid length [" + length + "]";
@@ -274,20 +195,11 @@
      * Perform simple length and safe text validations on collection of name-value pairs.
      *
      * @param props contains name-value pairs in {@code name:value} format.
-<<<<<<< HEAD
      * @throws ValidationException in the event of failure.
      */
     public static void properties( Properties props ) throws ValidationException
     {
         if ( isNotNullOrEmpty( props ) )
-=======
-     * @throws us.jts.fortress.ValidationException
-     *          in the event of failure.
-     */
-    public static void properties( Properties props ) throws ValidationException
-    {
-        if ( props != null && props.size() > 0 )
->>>>>>> 3e6d4890
         {
             for ( Enumeration e = props.propertyNames(); e.hasMoreElements(); )
             {
@@ -302,25 +214,16 @@
 
     /**
      * Perform simple reasonability check on contraint timeout value.
-<<<<<<< HEAD
      * @param timeout must be greater than 0 and less than max value for {@link Integer#MAX_VALUE}
      * @throws ValidationException in the event value falls out of range.
-=======
->>>>>>> 3e6d4890
      *
      * @param timeout must be greater than 0 and less than max value for {@link Integer#MAX_VALUE}
      * @throws us.jts.fortress.ValidationException
      *          in the event value falls out of range.
      */
-<<<<<<< HEAD
     public static void timeout( Integer timeout ) throws ValidationException
     {
         if ( ( timeout < 0 ) || ( timeout >= Integer.MAX_VALUE ) )
-=======
-    public static void timeout( Integer timeout ) throws us.jts.fortress.ValidationException
-    {
-        if ( timeout < 0 || timeout >= Integer.MAX_VALUE )
->>>>>>> 3e6d4890
         {
             String error = CLS_NM + ".timeout - invalid timeout value [" + timeout + "]";
             throw new ValidationException( GlobalErrIds.CONST_TIMEOUT_INVLD, error );
@@ -330,25 +233,16 @@
 
     /**
      * Perform simple reasonability check on contraint beginTime value.
-<<<<<<< HEAD
      * @param beginTime if set, must be equal to {@link #TIME_LEN}.
      * @throws ValidationException in the event value falls out of range.
-=======
->>>>>>> 3e6d4890
      *
      * @param beginTime if set, must be equal to {@link #TIME_LEN}.
      * @throws us.jts.fortress.ValidationException
      *          in the event value falls out of range.
      */
-<<<<<<< HEAD
     public static void beginTime( String beginTime ) throws ValidationException
     {
         if ( ( beginTime != null ) && ( beginTime.length() == TIME_LEN ) )
-=======
-    public static void beginTime( String beginTime ) throws us.jts.fortress.ValidationException
-    {
-        if ( beginTime != null && beginTime.length() == TIME_LEN )
->>>>>>> 3e6d4890
         {
             if ( checkTime( beginTime ) )
             {
@@ -359,72 +253,39 @@
         else
         {
             String error = CLS_NM + ".beginTime - null or invalid length (must be 4) for beginTime value";
-<<<<<<< HEAD
             throw new ValidationException( GlobalErrIds.CONST_BEGINTIME_LEN_ERR, error );
-=======
-            throw new us.jts.fortress.ValidationException( GlobalErrIds.CONST_BEGINTIME_LEN_ERR, error );
->>>>>>> 3e6d4890
         }
     }
 
 
     /**
      * Perform simple reasonability check on contraint endTime value.
-<<<<<<< HEAD
      * @param endTime if set, must be equal to {@link #TIME_LEN}.
      * @throws ValidationException in the event value falls out of range.
-=======
->>>>>>> 3e6d4890
-     *
-     * @param endTime if set, must be equal to {@link #TIME_LEN}.
-     * @throws us.jts.fortress.ValidationException
-     *          in the event value falls out of range.
-     */
-<<<<<<< HEAD
+     */
     public static void endTime( String endTime ) throws ValidationException
     {
         if ( ( endTime != null ) && ( endTime.length() == TIME_LEN ) )
-=======
-    public static void endTime( String endTime ) throws us.jts.fortress.ValidationException
-    {
-        if ( endTime != null && endTime.length() == TIME_LEN )
->>>>>>> 3e6d4890
         {
             if ( checkTime( endTime ) )
             {
                 String error = CLS_NM + ".endTime - invalid endTime value [" + endTime + "]";
-<<<<<<< HEAD
                 throw new ValidationException( GlobalErrIds.CONST_ENDTIME_INVLD, error );
-=======
-                throw new us.jts.fortress.ValidationException( GlobalErrIds.CONST_ENDTIME_INVLD, error );
->>>>>>> 3e6d4890
             }
         }
         else
         {
             String error = CLS_NM + ".endTime - null or invalid length (must be 4) for endTime value";
-<<<<<<< HEAD
             throw new ValidationException( GlobalErrIds.CONST_ENDTIME_LEN_ERR, error );
-=======
-            throw new us.jts.fortress.ValidationException( GlobalErrIds.CONST_ENDTIME_LEN_ERR, error );
->>>>>>> 3e6d4890
         }
     }
 
 
     /**
      * Perform simple reasonability check on contraint beginDate value.
-<<<<<<< HEAD
      * @param beginDate if set, must be equal to {@link #DATE_LEN}.
      * @throws ValidationException in the event value falls out of range.
-=======
->>>>>>> 3e6d4890
-     *
-     * @param beginDate if set, must be equal to {@link #DATE_LEN}.
-     * @throws us.jts.fortress.ValidationException
-     *          in the event value falls out of range.
-     */
-<<<<<<< HEAD
+     */
     public static void beginDate( String beginDate )
         throws ValidationException
     {
@@ -435,19 +296,6 @@
             {
                 String error = CLS_NM + ".beginDate - invalid beginDate value [" + beginDate + "]";
                 throw new ValidationException( GlobalErrIds.CONST_BEGINDATE_INVLD, error );
-=======
-    public static void beginDate( String beginDate ) throws ValidationException
-    {
-        if ( isNotNullOrEmpty( beginDate ) )
-        {
-            if ( beginDate.compareToIgnoreCase( GlobalIds.NONE ) != 0 )
-            {
-                if ( beginDate.length() != DATE_LEN || checkDate( beginDate ) )
-                {
-                    String error = CLS_NM + ".beginDate - invalid beginDate value [" + beginDate + "]";
-                    throw new us.jts.fortress.ValidationException( GlobalErrIds.CONST_BEGINDATE_INVLD, error );
-                }
->>>>>>> 3e6d4890
             }
         }
         else
@@ -460,27 +308,13 @@
 
     /**
      * Perform simple reasonability check on contraint endDate value.
-<<<<<<< HEAD
      * @param endDate if set, must be equal to {@link #DATE_LEN}.
      * @throws ValidationException in the event value falls out of range.
-=======
->>>>>>> 3e6d4890
-     *
-     * @param endDate if set, must be equal to {@link #DATE_LEN}.
-     * @throws us.jts.fortress.ValidationException
-     *          in the event value falls out of range.
      */
     public static void endDate( String endDate ) throws ValidationException
     {
         if ( isNotNullOrEmpty( endDate ) )
         {
-<<<<<<< HEAD
-            if ( ( endDate.compareToIgnoreCase( GlobalIds.NONE ) != 0 ) &&
-                ( endDate.length() != DATE_LEN || checkDate( endDate ) ) )
-            {
-                String error = CLS_NM + ".endDate - invalid endDate value [" + endDate + "]";
-                throw new ValidationException( GlobalErrIds.CONST_ENDDATE_INVLD, error );
-=======
             if ( endDate.compareToIgnoreCase( GlobalIds.NONE ) != 0 )
             {
                 if ( endDate.length() != DATE_LEN || checkDate( endDate ) )
@@ -488,44 +322,25 @@
                     String error = CLS_NM + ".endDate - invalid endDate value [" + endDate + "]";
                     throw new ValidationException( GlobalErrIds.CONST_ENDDATE_INVLD, error );
                 }
->>>>>>> 3e6d4890
             }
         }
         else
         {
             String error = CLS_NM + ".endDate - null or empty endDate value";
-<<<<<<< HEAD
             throw new ValidationException( GlobalErrIds.CONST_ENDDATE_NULL, error );
-=======
-            throw new us.jts.fortress.ValidationException( GlobalErrIds.CONST_ENDDATE_NULL, error );
->>>>>>> 3e6d4890
         }
     }
 
 
     /**
      * Perform simple reasonability check on contraint dayMask value.
-<<<<<<< HEAD
      * @param dayMask if set, will be validated.
      * @throws ValidationException in the event value falls out of range.
-=======
->>>>>>> 3e6d4890
-     *
-     * @param dayMask if set, will be validated.
-     * @throws us.jts.fortress.ValidationException
-     *          in the event value falls out of range.
      */
     public static void dayMask( String dayMask ) throws ValidationException
     {
         if ( isNotNullOrEmpty( dayMask ) )
         {
-<<<<<<< HEAD
-            if ( ( dayMask.compareToIgnoreCase( GlobalIds.ALL ) != 0 ) &&
-                ( dayMask.length() > DAYMASK_LEN || checkMask( dayMask ) ) )
-            {
-                String error = CLS_NM + ".dayMask - invalid dayMask value [" + dayMask + "]";
-                throw new ValidationException( GlobalErrIds.CONST_DAYMASK_INVLD, error );
-=======
             if ( dayMask.compareToIgnoreCase( GlobalIds.ALL ) != 0 )
             {
                 if ( dayMask.length() > DAYMASK_LEN || checkMask( dayMask ) )
@@ -533,17 +348,12 @@
                     String error = CLS_NM + ".dayMask - invalid dayMask value [" + dayMask + "]";
                     throw new ValidationException( GlobalErrIds.CONST_DAYMASK_INVLD, error );
                 }
->>>>>>> 3e6d4890
             }
         }
         else
         {
             String error = CLS_NM + ".dayMask - null or empty dayMask value";
-<<<<<<< HEAD
-            throw new ValidationException( GlobalErrIds.CONST_DAYMASK_NULL, error );
-=======
             throw new us.jts.fortress.ValidationException( GlobalErrIds.CONST_DAYMASK_NULL, error );
->>>>>>> 3e6d4890
         }
     }
 
@@ -554,7 +364,6 @@
      */
     private static boolean checkTime( String time )
     {
-<<<<<<< HEAD
         try
         {
             synchronized ( TIME_FORMATER )
@@ -562,24 +371,11 @@
                 TIME_FORMATER.parse( time );
                 return false;
             }
-=======
-        boolean fail = false;
-
-        SimpleDateFormat format = new SimpleDateFormat( TIME_FORMAT );
-        format.setLenient( false );
-        try
-        {
-            format.parse( time );
->>>>>>> 3e6d4890
         }
         catch ( ParseException pe )
         {
             String error = CLS_NM + ".checkTime - time [" + time + "] failed validation with ParseException=" + pe;
             log.warn( error );
-<<<<<<< HEAD
-=======
-        }
->>>>>>> 3e6d4890
 
             return true;
         }
@@ -592,7 +388,6 @@
      */
     private static boolean checkDate( String date )
     {
-<<<<<<< HEAD
         try
         {
             synchronized ( DATE_FORMATER )
@@ -600,24 +395,11 @@
                 DATE_FORMATER.parse( date );
                 return false;
             }
-=======
-        boolean fail = false;
-
-        SimpleDateFormat format = new SimpleDateFormat( DATE_FORMAT );
-        format.setLenient( false );
-        try
-        {
-            format.parse( date );
->>>>>>> 3e6d4890
         }
         catch ( ParseException pe )
         {
             String error = CLS_NM + ".checkDate - date [" + date + "] failed validation with ParseException=" + pe;
             log.warn( error );
-<<<<<<< HEAD
-=======
-        }
->>>>>>> 3e6d4890
 
             return true;
         }
@@ -630,24 +412,14 @@
      */
     private static boolean checkMask( String mask )
     {
-<<<<<<< HEAD
         for ( char c : mask.toCharArray() )
         {
             if ( ( c < SUNDAY ) || ( c > SATURDAY ) )
-=======
-        boolean fail = false;
-        for ( int i = 0; ( i < mask.length() && !fail ); i++ )
-        {
-            char ch = mask.charAt( i );
-            if ( ch < SUNDAY || ch > SATURDAY )
->>>>>>> 3e6d4890
             {
                 String error = CLS_NM + ".checkMask - mask [" + mask + "] failed validation";
                 log.warn( error );
-<<<<<<< HEAD
+
                 return true;
-=======
->>>>>>> 3e6d4890
             }
         }
 
@@ -660,7 +432,6 @@
      *
      * @param obj       contains the reference to check.
      * @param errorCode contains the error id to use if null.
-<<<<<<< HEAD
      * @param method contains the method name of caller.
      * @throws ValidationException in the event object is null.
      */
@@ -668,56 +439,10 @@
         throws ValidationException
     {
         if ( obj == null )
-        {
-            String error = CLS_NM + ".assertContext detected null entity for method [" + method + "], error code ["
-                + errorCode + "]";
-=======
-     * @param method    contains the method name of caller.
-     * @throws us.jts.fortress.ValidationException
-     *          in the event object is null.
-     */
-    public static void assertNotNull( Object obj, int errorCode, String method ) throws ValidationException
-    {
-        if ( obj == null )
-        {
-            String error = CLS_NM + ".assertContext detected null entity for method [" + method + "], " +
-                "error code [" + errorCode + "]";
->>>>>>> 3e6d4890
-            throw new ValidationException( errorCode, error );
-        }
-    }
-
-
-    /**
-     * Method will throw exception with supplied error id and object.method name if string reference is null or empty.
-     *
-     * @param value     contains the reference to check.
-     * @param errorCode contains the error id to use if null.
-<<<<<<< HEAD
-     * @param method contains the method name of caller.
-     * @throws ValidationException in the event supplied string is null or empty.
-     */
-    public static void assertNotNullOrEmpty( String value, int errorCode, String method )
-        throws ValidationException
-    {
-        if ( !isNotNullOrEmpty( value ) )
         {
             String error = CLS_NM + ".assertContext detected null entity for method [" + method + "], error code ["
                 + errorCode + "]";
             throw new ValidationException( errorCode, error );
-=======
-     * @param method    contains the method name of caller.
-     * @throws us.jts.fortress.ValidationException
-     *          in the event supplied string is null or empty.
-     */
-    public static void assertNotNullOrEmpty( String value, int errorCode, String method ) throws ValidationException
-    {
-        if ( value == null || value.length() == 0 )
-        {
-            String error = CLS_NM + ".assertContext detected null entity for method [" + method + "], " +
-                "error code [" + errorCode + "]";
-            throw new us.jts.fortress.ValidationException( errorCode, error );
->>>>>>> 3e6d4890
         }
     }
 
@@ -727,11 +452,10 @@
      *
      * @param value     contains the reference to check.
      * @param errorCode contains the error id to use if null.
-<<<<<<< HEAD
      * @param method contains the method name of caller.
      * @throws ValidationException in the event supplied string is null or empty.
      */
-    public static void assertNotNullOrEmpty( char[] value, int errorCode, String method )
+    public static void assertNotNullOrEmpty( String value, int errorCode, String method )
         throws ValidationException
     {
         if ( !isNotNullOrEmpty( value ) )
@@ -739,19 +463,26 @@
             String error = CLS_NM + ".assertContext detected null entity for method [" + method + "], error code ["
                 + errorCode + "]";
             throw new ValidationException( errorCode, error );
-=======
-     * @param method    contains the method name of caller.
-     * @throws us.jts.fortress.ValidationException
-     *          in the event supplied string is null or empty.
-     */
-    public static void assertNotNullOrEmpty( char[] value, int errorCode, String method ) throws ValidationException
-    {
-        if ( value == null || value.length == 0 )
-        {
-            String error = CLS_NM + ".assertContext detected null entity for method [" + method + "], " +
-                "error code [" + errorCode + "]";
-            throw new us.jts.fortress.ValidationException( errorCode, error );
->>>>>>> 3e6d4890
+        }
+    }
+
+
+    /**
+     * Method will throw exception with supplied error id and object.method name if string reference is null or empty.
+     *
+     * @param value     contains the reference to check.
+     * @param errorCode contains the error id to use if null.
+     * @param method contains the method name of caller.
+     * @throws ValidationException in the event supplied string is null or empty.
+     */
+    public static void assertNotNullOrEmpty( char[] value, int errorCode, String method )
+        throws ValidationException
+    {
+        if ( !isNotNullOrEmpty( value ) )
+        {
+            String error = CLS_NM + ".assertContext detected null entity for method [" + method + "], error code ["
+                + errorCode + "]";
+            throw new ValidationException( errorCode, error );
         }
     }
 
@@ -764,180 +495,96 @@
      */
     public static boolean isNotNullOrEmpty( String[] value )
     {
-<<<<<<< HEAD
         return ( value != null ) && ( value.length > 0 );
-=======
+    }
+
+
+    /**
+     * Method will return true if string reference is not null or empty.
+     *
+     * @param value contains the reference to string.
+     * @return boolean if validation succeeds.
+     */
+    public static boolean isNotNullOrEmpty( String value )
+    {
+        return ( value != null ) && ( value.length() > 0 );
+    }
+
+
+    /**
+     * Method will return true if string reference is not null or empty.
+     *
+     * @param value contains the reference to string.
+     * @return boolean if validation succeeds.
+     */
+    public static boolean isNotNullOrEmpty( char[] value )
+    {
+        return ( value != null ) && ( value.length > 0 );
+    }
+
+
+    /**
+     * Method will return true if list is not null or empty.
+     *
+     * @param list contains the reference to list.
+     * @return boolean if validation succeeds.
+     */
+    public static boolean isNotNullOrEmpty( Collection list )
+    {
+        return ( list != null ) && ( list.size() > 0 );
+    }
+
+
+    /**
+     * Method will return true if props is not null or empty.
+     *
+     * @param props contains the reference to props.
+     * @return boolean if validation succeeds.
+     */
+    public static boolean isNotNullOrEmpty( Properties props )
+    {
+        return ( props != null ) && ( props.size() > 0 );
+    }
+
+
+    /**
+     * Method will return true if input is not null or empty.
+     *
+     * @param iVal contains the reference to Integer variable.
+     * @return boolean if validation succeeds.
+     */
+    public static boolean isNotNullOrEmpty( Integer iVal )
+    {
+        return ( iVal != null );
+    }
+
+
+    /**
+     * Method will return true if input is not null or empty.
+     *
+     * @param bVal contains the reference to Boolean variable.
+     * @return boolean if validation succeeds.
+     */
+    public static boolean isNotNullOrEmpty( Boolean bVal )
+    {
+        return ( bVal != null );
+    }
+
+
+    /**
+     * Method will return true if byte array reference is not null or empty.
+     *
+     * @param value contains the reference to byte array.
+     * @return boolean if validation succeeds.
+     */
+    public static boolean isNotNullOrEmpty( byte[] value )
+    {
         boolean result = false;
         if ( value != null && value.length > 0 )
         {
             result = true;
         }
         return result;
->>>>>>> 3e6d4890
-    }
-
-
-    /**
-     * Method will return true if string reference is not null or empty.
-     *
-     * @param value contains the reference to string.
-     * @return boolean if validation succeeds.
-     */
-    public static boolean isNotNullOrEmpty( String value )
-    {
-<<<<<<< HEAD
-        return ( value != null ) && ( value.length() > 0 );
-=======
-        boolean result = false;
-        if ( value != null && value.length() > 0 )
-        {
-            result = true;
-        }
-        return result;
->>>>>>> 3e6d4890
-    }
-
-
-    /**
-     * Method will return true if string reference is not null or empty.
-     *
-     * @param value contains the reference to string.
-     * @return boolean if validation succeeds.
-     */
-    public static boolean isNotNullOrEmpty( char[] value )
-    {
-<<<<<<< HEAD
-        return ( value != null ) && ( value.length > 0 );
-=======
-        boolean result = false;
-        if ( value != null && value.length > 0 )
-        {
-            result = true;
-        }
-        return result;
->>>>>>> 3e6d4890
-    }
-
-
-    /**
-     * Method will return true if list is not null or empty.
-     *
-     * @param list contains the reference to list.
-     * @return boolean if validation succeeds.
-     */
-<<<<<<< HEAD
-    public static boolean isNotNullOrEmpty( Collection list )
-    {
-        return ( list != null ) && ( list.size() > 0 );
-    }
-
-=======
-    public static boolean isNotNullOrEmpty( List list )
-    {
-        boolean result = false;
-        if ( list != null && list.size() > 0 )
-        {
-            result = true;
-        }
-        return result;
-    }
-
-
-    /**
-     * Method will return true if set is not null or empty.
-     *
-     * @param set contains the reference to set.
-     * @return boolean if validation succeeds.
-     */
-    public static boolean isNotNullOrEmpty( Set set )
-    {
-        boolean result = false;
-        if ( set != null && set.size() > 0 )
-        {
-            result = true;
-        }
-        return result;
-    }
->>>>>>> 3e6d4890
-
-
-    /**
-     * Method will return true if props is not null or empty.
-     *
-     * @param props contains the reference to props.
-     * @return boolean if validation succeeds.
-     */
-    public static boolean isNotNullOrEmpty( Properties props )
-    {
-<<<<<<< HEAD
-        return ( props != null ) && ( props.size() > 0 );
-=======
-        boolean result = false;
-        if ( props != null && props.size() > 0 )
-        {
-            result = true;
-        }
-        return result;
->>>>>>> 3e6d4890
-    }
-
-
-    /**
-     * Method will return true if input is not null or empty.
-     *
-     * @param iVal contains the reference to Integer variable.
-     * @return boolean if validation succeeds.
-     */
-    public static boolean isNotNullOrEmpty( Integer iVal )
-    {
-<<<<<<< HEAD
-        return ( iVal != null );
-=======
-        boolean result = false;
-        if ( iVal != null )
-        {
-            result = true;
-        }
-        return result;
->>>>>>> 3e6d4890
-    }
-
-
-    /**
-     * Method will return true if input is not null or empty.
-     *
-     * @param bVal contains the reference to Boolean variable.
-     * @return boolean if validation succeeds.
-     */
-    public static boolean isNotNullOrEmpty( Boolean bVal )
-    {
-<<<<<<< HEAD
-        return ( bVal != null );
-=======
-        boolean result = false;
-        if ( bVal != null )
-        {
-            result = true;
-        }
-        return result;
->>>>>>> 3e6d4890
-    }
-
-
-    /**
-     * Method will return true if byte array reference is not null or empty.
-     *
-     * @param value contains the reference to byte array.
-     * @return boolean if validation succeeds.
-     */
-    public static boolean isNotNullOrEmpty( byte[] value )
-    {
-        boolean result = false;
-        if ( value != null && value.length > 0 )
-        {
-            result = true;
-        }
-        return result;
     }
 
 
@@ -952,27 +599,17 @@
         }
 
         char[] ldapMetaChars = new char[GlobalIds.LDAP_FILTER_SIZE];
-<<<<<<< HEAD
 
         for ( int i = 1;; i++ )
         {
             String prop = GlobalIds.LDAP_FILTER + i;
             String value = Config.getProperty( prop );
 
-=======
-        for ( int i = 1; ; i++ )
-        {
-            String prop = GlobalIds.LDAP_FILTER + i;
-            String value = Config.getProperty( prop );
->>>>>>> 3e6d4890
             if ( value == null )
             {
                 break;
             }
-<<<<<<< HEAD
-
-=======
->>>>>>> 3e6d4890
+
             ldapMetaChars[i - 1] = value.charAt( 0 );
         }
 
@@ -991,19 +628,12 @@
         }
 
         String[] ldapReplacements = new String[GlobalIds.LDAP_FILTER_SIZE];
-<<<<<<< HEAD
 
         for ( int i = 1;; i++ )
         {
             String prop = GlobalIds.LDAP_SUB + i;
             String value = Config.getProperty( prop );
 
-=======
-        for ( int i = 1; ; i++ )
-        {
-            String prop = GlobalIds.LDAP_SUB + i;
-            String value = Config.getProperty( prop );
->>>>>>> 3e6d4890
             if ( value == null )
             {
                 break;
@@ -1030,21 +660,14 @@
     {
         StringBuilder sb = new StringBuilder();
         int filterLen = filter.length();
-<<<<<<< HEAD
-
-=======
->>>>>>> 3e6d4890
+
         for ( int i = 0; i < filterLen; i++ )
         {
             boolean found = false;
             char curChar = filter.charAt( i );
             int j = 0;
-<<<<<<< HEAD
 
             for ( ; j < GlobalIds.LDAP_FILTER_SIZE; j++ )
-=======
-            for (; j < GlobalIds.LDAP_FILTER_SIZE; j++ )
->>>>>>> 3e6d4890
             {
                 if ( LDAP_META_CHARS[j] > curChar )
                 {
@@ -1058,10 +681,7 @@
                     break;
                 }
             }
-<<<<<<< HEAD
-
-=======
->>>>>>> 3e6d4890
+
             if ( !found )
             {
                 sb.append( curChar );
